--- conflicted
+++ resolved
@@ -1092,69 +1092,10 @@
    * MapReduce job.
    */
   def saveAsHadoopDataset(conf: JobConf): Unit = self.withScope {
-<<<<<<< HEAD
-    // Rename this as hadoopConf internally to avoid shadowing (see SPARK-2038).
-    val hadoopConf = conf
-    val outputFormatInstance = hadoopConf.getOutputFormat
-    val keyClass = hadoopConf.getOutputKeyClass
-    val valueClass = hadoopConf.getOutputValueClass
-    if (outputFormatInstance == null) {
-      throw new SparkException("Output format class not set")
-    }
-    if (keyClass == null) {
-      throw new SparkException("Output key class not set")
-    }
-    if (valueClass == null) {
-      throw new SparkException("Output value class not set")
-    }
-    SparkHadoopUtil.get.addCredentials(hadoopConf)
-
-    logDebug("Saving as hadoop file of type (" + keyClass.getSimpleName + ", " +
-      valueClass.getSimpleName + ")")
-
-    if (SparkHadoopWriterUtils.isOutputSpecValidationEnabled(self.conf)) {
-      // FileOutputFormat ignores the filesystem parameter
-      val ignoredFs = FileSystem.get(hadoopConf)
-      hadoopConf.getOutputFormat.checkOutputSpecs(ignoredFs, hadoopConf)
-    }
-
-    val writer = new SparkHadoopWriter(hadoopConf)
-    writer.preSetup()
-
-    val writeToFile = (context: TaskContext, iter: Iterator[(K, V)]) => {
-      // Hadoop wants a 32-bit task attempt ID, so if ours is bigger than Int.MaxValue, roll it
-      // around by taking a mod. We expect that no task will be attempted 2 billion times.
-      val taskAttemptId = (context.taskAttemptId % Int.MaxValue).toInt
-
-      val (outputMetrics, callback) = SparkHadoopWriterUtils.initHadoopOutputMetrics(context)
-
-      writer.setup(context.stageId, context.partitionId, taskAttemptId)
-      writer.open()
-      var recordsWritten = 0L
-
-      Utils.tryWithSafeFinallyAndFailureCallbacks {
-        while (iter.hasNext) {
-          val record = iter.next().asInstanceOf[(K,V)]
-          writer.write(record._1.asInstanceOf[AnyRef], record._2.asInstanceOf[AnyRef])
-
-          // Update bytes written metric every few records
-          SparkHadoopWriterUtils.maybeUpdateOutputMetrics(outputMetrics, callback, recordsWritten)
-          recordsWritten += 1
-        }
-      }(finallyBlock = writer.close())
-      writer.commit()
-      outputMetrics.setBytesWritten(callback())
-      outputMetrics.setRecordsWritten(recordsWritten)
-    }
-
-    self.context.runJob(self, writeToFile)
-    writer.commitJob()
-=======
     val config = new HadoopMapRedWriteConfigUtil[K, V](new SerializableJobConf(conf))
     SparkHadoopWriter.write(
       rdd = self,
       config = config)
->>>>>>> 634b4204
   }
 
   /**
