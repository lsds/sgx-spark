--- conflicted
+++ resolved
@@ -189,16 +189,6 @@
     // TODO: stop combining if we find that the reduction factor isn't high
     val shouldCombine = aggregator.isDefined
 
-<<<<<<< HEAD
-     if (SgxSettings.SGX_ENABLED) {
-      if (records.isInstanceOf[SgxFakeIterator[Product2[K, V]]]) {
-    	val it = records.asInstanceOf[SgxFakeIterator[Product2[K, V]]]
-        if (shouldCombine) {
-          val mergeValue = aggregator.get.mergeValue
-          val createCombiner = aggregator.get.createCombiner
-          SgxIteratorFct.externalSorterInsertAllCombine[K,V,C](it, map.id, mergeValue, createCombiner, shouldPartition, partitioner)
-    	} else {
-=======
     if (SgxSettings.SGX_ENABLED) {
       val it = if (records.isInstanceOf[SgxFakeIterator[Product2[K, V]]]) records.asInstanceOf[SgxFakeIterator[Product2[K, V]]]
         else SgxFactory.newSgxIteratorProvider(records, true).getIdentifier
@@ -207,11 +197,8 @@
         val createCombiner = aggregator.get.createCombiner
         SgxIteratorFct.externalSorterInsertAllCombine[K,V,C](it, map.id, mergeValue, createCombiner, shouldPartition, partitioner)
       } else {
->>>>>>> 853c0b4f
         throw new Exception("not implemented ExternalSorter.insertAll")
       }
-<<<<<<< HEAD
-//      case i: Iterator[Product2[K, V]] => i
     } else {
     if (shouldCombine) {
       // Combine values in-memory first using our AppendOnlyMap
@@ -237,34 +224,6 @@
       }
     }
     }
-=======
-    }
-    else {
-    if (shouldCombine) {
-      // Combine values in-memory first using our AppendOnlyMap
-      val mergeValue = aggregator.get.mergeValue
-      val createCombiner = aggregator.get.createCombiner
-      var kv: Product2[K, V] = null
-      val update = (hadValue: Boolean, oldValue: C) => {
-        if (hadValue) mergeValue(oldValue, kv._2) else createCombiner(kv._2)
-      }
-      while (records.hasNext) {
-        addElementsRead()
-        kv = records.next()
-        map.changeValue((getPartition(kv._1), kv._1), update)
-        maybeSpillCollection(usingMap = true)
-      }
-    } else {
-      // Stick values into our buffer
-      while (records.hasNext) {
-        addElementsRead()
-        val kv = records.next()
-        buffer.insert(getPartition(kv._1), kv._1, kv._2.asInstanceOf[C])
-        maybeSpillCollection(usingMap = false)
-      }
-    }
-    }
->>>>>>> 853c0b4f
   }
 
   /**
