--- conflicted
+++ resolved
@@ -167,11 +167,7 @@
     else {
     var curEntry: Product2[K, V] = null
     val update: (Boolean, C) => C = (hadVal, oldVal) => {
-<<<<<<< HEAD
-    if (hadVal) mergeValue(oldVal, curEntry._2) else createCombiner(curEntry._2)
-=======
       if (hadVal) mergeValue(oldVal, curEntry._2) else createCombiner(curEntry._2)
->>>>>>> 853c0b4f
     }
 
     while (entries.hasNext) {
