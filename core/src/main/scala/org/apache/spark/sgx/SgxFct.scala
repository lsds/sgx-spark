package org.apache.spark.sgx

import scala.concurrent.Await
import scala.concurrent.duration.Duration
import scala.concurrent.ExecutionContext.Implicits.global
import scala.concurrent.Future

import java.util.Comparator

import org.apache.spark.Partitioner
import org.apache.spark.util.collection.PartitionedAppendOnlyMap
import org.apache.spark.util.collection.SizeTrackingAppendOnlyMap
import org.apache.spark.util.collection.SizeTrackingAppendOnlyMapIdentifier
import org.apache.spark.util.collection.WritablePartitionedIterator

import org.apache.spark.storage.DiskBlockObjectWriter

import org.apache.spark.sgx.iterator.SgxIteratorIdentifier
import org.apache.spark.sgx.iterator.SgxFakeIterator
import org.apache.spark.sgx.iterator.SgxIterator

import org.apache.hadoop.mapred.RecordReader

import org.apache.spark.internal.Logging
import org.apache.spark.sgx.iterator.SgxWritablePartitionedIteratorProvider
import org.apache.spark.sgx.iterator.SgxWritablePartitionedIteratorProviderIdentifier

object RecordReaderMaps extends IdentifierManager[RecordReader[_,_]]() {}

object SgxFct extends Logging {
		
  def externalAppendOnlyMapIterator[K,V](id: SizeTrackingAppendOnlyMapIdentifier) =
    new ExternalAppendOnlyMapIterator[K,V](id).send
  
	def externalSorterInsertAllCreateKey[K](partitioner: Partitioner, pair: Product2[K,Any]) =
		new ExternalSorterInsertAllCreateKey[K](partitioner, pair).send()

  def getPartitionFirstOfPair(partitioner: Partitioner, enc: Encrypted) =
    new GetPartitionFirstOfPair(partitioner, enc).send()

	def partitionedAppendOnlyMapCreate[K,V]() =
		new PartitionedAppendOnlyMapCreate().send()

	def partitionedAppendOnlyMapDestructiveSortedWritablePartitionedIterator[K,V](
			id: SizeTrackingAppendOnlyMapIdentifier,
			keyComparator: Option[Comparator[K]],
			bufOffset: Long,
			bufCapacity: Int) =
		new PartitionedAppendOnlyMapDestructiveSortedWritablePartitionedIterator[K,V](id, keyComparator, bufOffset, bufCapacity).send()

	def sizeTrackingAppendOnlyMapCreate[K,V]() =
		new SizeTrackingAppendOnlyMapCreate().send()

	def fct0[Z](fct: () => Z) = new SgxFct0[Z](fct).send().decrypt[Z]

	def fct2[A, B, Z](fct: (A, B) => Z, a: A, b: B) = new SgxFct2[A, B, Z](fct, a, b).send()
}

private case class ExternalSorterInsertAllCreateKey[K](
	partitioner: Partitioner,
	pair: Product2[K,Any]) extends SgxMessage[(Int,K)] {

	def execute() = Await.result( Future {
		(partitioner.getPartition(pair.asInstanceOf[Encrypted].decrypt[Product2[_,_]]._1), pair._1)
	}, Duration.Inf)

	override def toString = this.getClass.getSimpleName + "(partitioner=" + partitioner + ", pair=" + pair + ")"
}

private case class GetPartitionFirstOfPair(partitioner: Partitioner, enc: Encrypted) extends SgxMessage[Int] {

  def execute() = Await.result( Future {
<<<<<<< HEAD
  	//PL TODO: need to encrypt result
		partitioner.getPartition(enc.decrypt[Pair[Any,Any]]._1)
=======
		partitioner.getPartition(enc.decrypt[Product2[Any,Any]]._1)
>>>>>>> 853c0b4f
	}, Duration.Inf)
}

private case class PartitionedAppendOnlyMapCreate[K,V]() extends SgxMessage[SizeTrackingAppendOnlyMapIdentifier] {

	def execute() = Await.result( Future {
		new PartitionedAppendOnlyMap().id
	}, Duration.Inf)
}

private case class PartitionedAppendOnlyMapDestructiveSortedWritablePartitionedIterator[K,V](
	id: SizeTrackingAppendOnlyMapIdentifier,
	keyComparator: Option[Comparator[K]],
  bufOffset: Long,
	bufCapacity: Int) extends SgxMessage[SgxWritablePartitionedIteratorProviderIdentifier[K,V]] {

	def execute() = Await.result( Future {
    id.getMap.asInstanceOf[PartitionedAppendOnlyMap[K,V]].destructiveSortedWritablePartitionedIterator(keyComparator, bufOffset, bufCapacity).asInstanceOf[SgxWritablePartitionedIteratorProvider[K,V]].getIdentifier
	}, Duration.Inf)
}

private case class SizeTrackingAppendOnlyMapCreate[K,V]() extends SgxMessage[SizeTrackingAppendOnlyMapIdentifier] {

	def execute() = Await.result( Future {
		new SizeTrackingAppendOnlyMap().id
	}, Duration.Inf)
}

private case class ExternalAppendOnlyMapIterator[K,V](
    id: SizeTrackingAppendOnlyMapIdentifier) extends SgxMessage[Iterator[(K,V)]] {
  	
  def execute() = Await.result( Future {
    SgxFakeIterator[(K,V)](id.getMap.iterator)
	}, Duration.Inf)
}

private case class SgxFct0[Z](fct: () => Z) extends SgxMessage[Encrypted] {
	def execute() = Await.result(Future { Encrypt(fct()) }, Duration.Inf)
	override def toString = this.getClass.getSimpleName + "(fct=" + fct + " (" + fct.getClass.getSimpleName + "))"
}

private case class SgxFct2[A, B, Z](fct: (A, B) => Z, a: A, b: B) extends SgxMessage[Z] {
	def execute() = Await.result(Future { fct(a, b) }, Duration.Inf)
	override def toString = this.getClass.getSimpleName + "(fct=" + fct + " (" + fct.getClass.getSimpleName + "), a=" + a + ", b=" + b + ")"
}
<|MERGE_RESOLUTION|>--- conflicted
+++ resolved
@@ -70,12 +70,8 @@
 private case class GetPartitionFirstOfPair(partitioner: Partitioner, enc: Encrypted) extends SgxMessage[Int] {
 
   def execute() = Await.result( Future {
-<<<<<<< HEAD
   	//PL TODO: need to encrypt result
-		partitioner.getPartition(enc.decrypt[Pair[Any,Any]]._1)
-=======
 		partitioner.getPartition(enc.decrypt[Product2[Any,Any]]._1)
->>>>>>> 853c0b4f
 	}, Duration.Inf)
 }
 
