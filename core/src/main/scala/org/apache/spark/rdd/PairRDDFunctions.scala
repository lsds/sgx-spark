/*
 * Licensed to the Apache Software Foundation (ASF) under one or more
 * contributor license agreements.  See the NOTICE file distributed with
 * this work for additional information regarding copyright ownership.
 * The ASF licenses this file to You under the Apache License, Version 2.0
 * (the "License"); you may not use this file except in compliance with
 * the License.  You may obtain a copy of the License at
 *
 *    http://www.apache.org/licenses/LICENSE-2.0
 *
 * Unless required by applicable law or agreed to in writing, software
 * distributed under the License is distributed on an "AS IS" BASIS,
 * WITHOUT WARRANTIES OR CONDITIONS OF ANY KIND, either express or implied.
 * See the License for the specific language governing permissions and
 * limitations under the License.
 */

package org.apache.spark.rdd

import java.nio.ByteBuffer
import java.util.{HashMap => JHashMap}

import scala.collection.{mutable, Map}
import scala.collection.JavaConverters._
import scala.collection.mutable.ArrayBuffer
import scala.reflect.ClassTag

import com.clearspring.analytics.stream.cardinality.HyperLogLogPlus
import org.apache.hadoop.conf.Configuration
import org.apache.hadoop.io.SequenceFile.CompressionType
import org.apache.hadoop.io.compress.CompressionCodec
import org.apache.hadoop.mapred.{FileOutputCommitter, FileOutputFormat, JobConf, OutputFormat}
import org.apache.hadoop.mapreduce.{Job => NewAPIHadoopJob, OutputFormat => NewOutputFormat}

import org.apache.spark._
import org.apache.spark.Partitioner.defaultPartitioner
import org.apache.spark.annotation.Experimental
import org.apache.spark.internal.Logging
import org.apache.spark.internal.io._
import org.apache.spark.partial.{BoundedDouble, PartialResult}
import org.apache.spark.serializer.Serializer
import org.apache.spark.util.{SerializableConfiguration, SerializableJobConf, Utils}
import org.apache.spark.util.collection.CompactBuffer
import org.apache.spark.util.random.StratifiedSamplingUtils

import org.apache.spark.sgx.SgxSettings
import org.apache.spark.sgx.SgxRddFct

/**
 * Extra functions available on RDDs of (key, value) pairs through an implicit conversion.
 */
class PairRDDFunctions[K, V](self: RDD[(K, V)])
    (implicit kt: ClassTag[K], vt: ClassTag[V], ord: Ordering[K] = null)
  extends Logging with Serializable {

  /**
   * :: Experimental ::
   * Generic function to combine the elements for each key using a custom set of aggregation
   * functions. Turns an RDD[(K, V)] into a result of type RDD[(K, C)], for a "combined type" C
   *
   * Users provide three functions:
   *
   *  - `createCombiner`, which turns a V into a C (e.g., creates a one-element list)
   *  - `mergeValue`, to merge a V into a C (e.g., adds it to the end of a list)
   *  - `mergeCombiners`, to combine two C's into a single one.
   *
   * In addition, users can control the partitioning of the output RDD, and whether to perform
   * map-side aggregation (if a mapper can produce multiple items with the same key).
   *
   * @note V and C can be different -- for example, one might group an RDD of type
   * (Int, Int) into an RDD of type (Int, Seq[Int]).
   */
  @Experimental
  def combineByKeyWithClassTag[C](
      createCombiner: V => C,
      mergeValue: (C, V) => C,
      mergeCombiners: (C, C) => C,
      partitioner: Partitioner,
      mapSideCombine: Boolean = true,
      serializer: Serializer = null)(implicit ct: ClassTag[C]): RDD[(K, C)] = self.withScope {
    require(mergeCombiners != null, "mergeCombiners must be defined") // required as of Spark 0.9.0
    if (SgxSettings.SGX_ENABLED && SgxSettings.IS_ENCLAVE) return SgxRddFct.combineByKeyWithClassTag[C,V,K](self.id, createCombiner, mergeValue, mergeCombiners, partitioner, mapSideCombine, serializer)
    if (keyClass.isArray) {
      if (mapSideCombine) {
        throw new SparkException("Cannot use map-side combining with array keys.")
      }
      if (partitioner.isInstanceOf[HashPartitioner]) {
        throw new SparkException("HashPartitioner cannot partition array keys.")
      }
    }
    val aggregator = new Aggregator[K, V, C](
      self.context.clean(createCombiner),
      self.context.clean(mergeValue),
      self.context.clean(mergeCombiners))
    if (self.partitioner == Some(partitioner)) {
      self.mapPartitions(iter => {
        val context = TaskContext.get()
        new InterruptibleIterator(context, aggregator.combineValuesByKey(iter, context))
      }, preservesPartitioning = true)
    } else {
      new ShuffledRDD[K, V, C](self, partitioner)
        .setSerializer(serializer)
        .setAggregator(aggregator)
        .setMapSideCombine(mapSideCombine)
    }
  }

  /**
   * Generic function to combine the elements for each key using a custom set of aggregation
   * functions. This method is here for backward compatibility. It does not provide combiner
   * classtag information to the shuffle.
   *
   * @see `combineByKeyWithClassTag`
   */
  def combineByKey[C](
      createCombiner: V => C,
      mergeValue: (C, V) => C,
      mergeCombiners: (C, C) => C,
      partitioner: Partitioner,
      mapSideCombine: Boolean = true,
      serializer: Serializer = null): RDD[(K, C)] = self.withScope {
    combineByKeyWithClassTag(createCombiner, mergeValue, mergeCombiners,
      partitioner, mapSideCombine, serializer)(null)
  }

  /**
   * Simplified version of combineByKeyWithClassTag that hash-partitions the output RDD.
   * This method is here for backward compatibility. It does not provide combiner
   * classtag information to the shuffle.
   *
   * @see `combineByKeyWithClassTag`
   */
  def combineByKey[C](
      createCombiner: V => C,
      mergeValue: (C, V) => C,
      mergeCombiners: (C, C) => C,
      numPartitions: Int): RDD[(K, C)] = self.withScope {
    combineByKeyWithClassTag(createCombiner, mergeValue, mergeCombiners, numPartitions)(null)
  }

  /**
   * :: Experimental ::
   * Simplified version of combineByKeyWithClassTag that hash-partitions the output RDD.
   */
  @Experimental
  def combineByKeyWithClassTag[C](
      createCombiner: V => C,
      mergeValue: (C, V) => C,
      mergeCombiners: (C, C) => C,
      numPartitions: Int)(implicit ct: ClassTag[C]): RDD[(K, C)] = self.withScope {
    combineByKeyWithClassTag(createCombiner, mergeValue, mergeCombiners,
      new HashPartitioner(numPartitions))
  }

  /**
   * Aggregate the values of each key, using given combine functions and a neutral "zero value".
   * This function can return a different result type, U, than the type of the values in this RDD,
   * V. Thus, we need one operation for merging a V into a U and one operation for merging two U's,
   * as in scala.TraversableOnce. The former operation is used for merging values within a
   * partition, and the latter is used for merging values between partitions. To avoid memory
   * allocation, both of these functions are allowed to modify and return their first argument
   * instead of creating a new U.
   */
  def aggregateByKey[U: ClassTag](zeroValue: U, partitioner: Partitioner)(seqOp: (U, V) => U,
      combOp: (U, U) => U): RDD[(K, U)] = self.withScope {
    // Serialize the zero value to a byte array so that we can get a new clone of it on each key
    val zeroBuffer = SparkEnv.get.serializer.newInstance().serialize(zeroValue)
    val zeroArray = new Array[Byte](zeroBuffer.limit)
    zeroBuffer.get(zeroArray)

    lazy val cachedSerializer = SparkEnv.get.serializer.newInstance()
    val createZero = () => cachedSerializer.deserialize[U](ByteBuffer.wrap(zeroArray))

    // We will clean the combiner closure later in `combineByKey`
    val cleanedSeqOp = self.context.clean(seqOp)
    combineByKeyWithClassTag[U]((v: V) => cleanedSeqOp(createZero(), v),
      cleanedSeqOp, combOp, partitioner)
  }

  /**
   * Aggregate the values of each key, using given combine functions and a neutral "zero value".
   * This function can return a different result type, U, than the type of the values in this RDD,
   * V. Thus, we need one operation for merging a V into a U and one operation for merging two U's,
   * as in scala.TraversableOnce. The former operation is used for merging values within a
   * partition, and the latter is used for merging values between partitions. To avoid memory
   * allocation, both of these functions are allowed to modify and return their first argument
   * instead of creating a new U.
   */
  def aggregateByKey[U: ClassTag](zeroValue: U, numPartitions: Int)(seqOp: (U, V) => U,
      combOp: (U, U) => U): RDD[(K, U)] = self.withScope {
    aggregateByKey(zeroValue, new HashPartitioner(numPartitions))(seqOp, combOp)
  }

  /**
   * Aggregate the values of each key, using given combine functions and a neutral "zero value".
   * This function can return a different result type, U, than the type of the values in this RDD,
   * V. Thus, we need one operation for merging a V into a U and one operation for merging two U's,
   * as in scala.TraversableOnce. The former operation is used for merging values within a
   * partition, and the latter is used for merging values between partitions. To avoid memory
   * allocation, both of these functions are allowed to modify and return their first argument
   * instead of creating a new U.
   */
  def aggregateByKey[U: ClassTag](zeroValue: U)(seqOp: (U, V) => U,
      combOp: (U, U) => U): RDD[(K, U)] = self.withScope {
    aggregateByKey(zeroValue, defaultPartitioner(self))(seqOp, combOp)
  }

  /**
   * Merge the values for each key using an associative function and a neutral "zero value" which
   * may be added to the result an arbitrary number of times, and must not change the result
   * (e.g., Nil for list concatenation, 0 for addition, or 1 for multiplication.).
   */
  def foldByKey(
      zeroValue: V,
      partitioner: Partitioner)(func: (V, V) => V): RDD[(K, V)] = self.withScope {
    // Serialize the zero value to a byte array so that we can get a new clone of it on each key
    val zeroBuffer = SparkEnv.get.serializer.newInstance().serialize(zeroValue)
    val zeroArray = new Array[Byte](zeroBuffer.limit)
    zeroBuffer.get(zeroArray)

    // When deserializing, use a lazy val to create just one instance of the serializer per task
    lazy val cachedSerializer = SparkEnv.get.serializer.newInstance()
    val createZero = () => cachedSerializer.deserialize[V](ByteBuffer.wrap(zeroArray))

    val cleanedFunc = self.context.clean(func)
    combineByKeyWithClassTag[V]((v: V) => cleanedFunc(createZero(), v),
      cleanedFunc, cleanedFunc, partitioner)
  }

  /**
   * Merge the values for each key using an associative function and a neutral "zero value" which
   * may be added to the result an arbitrary number of times, and must not change the result
   * (e.g., Nil for list concatenation, 0 for addition, or 1 for multiplication.).
   */
  def foldByKey(zeroValue: V, numPartitions: Int)(func: (V, V) => V): RDD[(K, V)] = self.withScope {
    foldByKey(zeroValue, new HashPartitioner(numPartitions))(func)
  }

  /**
   * Merge the values for each key using an associative function and a neutral "zero value" which
   * may be added to the result an arbitrary number of times, and must not change the result
   * (e.g., Nil for list concatenation, 0 for addition, or 1 for multiplication.).
   */
  def foldByKey(zeroValue: V)(func: (V, V) => V): RDD[(K, V)] = self.withScope {
    foldByKey(zeroValue, defaultPartitioner(self))(func)
  }

  /**
   * Return a subset of this RDD sampled by key (via stratified sampling).
   *
   * Create a sample of this RDD using variable sampling rates for different keys as specified by
   * `fractions`, a key to sampling rate map, via simple random sampling with one pass over the
   * RDD, to produce a sample of size that's approximately equal to the sum of
   * math.ceil(numItems * samplingRate) over all key values.
   *
   * @param withReplacement whether to sample with or without replacement
   * @param fractions map of specific keys to sampling rates
   * @param seed seed for the random number generator
   * @return RDD containing the sampled subset
   */
  def sampleByKey(withReplacement: Boolean,
      fractions: Map[K, Double],
      seed: Long = Utils.random.nextLong): RDD[(K, V)] = self.withScope {

    require(fractions.values.forall(v => v >= 0.0), "Negative sampling rates.")

    val samplingFunc = if (withReplacement) {
      StratifiedSamplingUtils.getPoissonSamplingFunction(self, fractions, false, seed)
    } else {
      StratifiedSamplingUtils.getBernoulliSamplingFunction(self, fractions, false, seed)
    }
    self.mapPartitionsWithIndex(samplingFunc, preservesPartitioning = true)
  }

  /**
   * Return a subset of this RDD sampled by key (via stratified sampling) containing exactly
   * math.ceil(numItems * samplingRate) for each stratum (group of pairs with the same key).
   *
   * This method differs from [[sampleByKey]] in that we make additional passes over the RDD to
   * create a sample size that's exactly equal to the sum of math.ceil(numItems * samplingRate)
   * over all key values with a 99.99% confidence. When sampling without replacement, we need one
   * additional pass over the RDD to guarantee sample size; when sampling with replacement, we need
   * two additional passes.
   *
   * @param withReplacement whether to sample with or without replacement
   * @param fractions map of specific keys to sampling rates
   * @param seed seed for the random number generator
   * @return RDD containing the sampled subset
   */
  def sampleByKeyExact(
      withReplacement: Boolean,
      fractions: Map[K, Double],
      seed: Long = Utils.random.nextLong): RDD[(K, V)] = self.withScope {

    require(fractions.values.forall(v => v >= 0.0), "Negative sampling rates.")

    val samplingFunc = if (withReplacement) {
      StratifiedSamplingUtils.getPoissonSamplingFunction(self, fractions, true, seed)
    } else {
      StratifiedSamplingUtils.getBernoulliSamplingFunction(self, fractions, true, seed)
    }
    self.mapPartitionsWithIndex(samplingFunc, preservesPartitioning = true)
  }

  /**
   * Merge the values for each key using an associative and commutative reduce function. This will
   * also perform the merging locally on each mapper before sending results to a reducer, similarly
   * to a "combiner" in MapReduce.
   */
  def reduceByKey(partitioner: Partitioner, func: (V, V) => V): RDD[(K, V)] = self.withScope {
    combineByKeyWithClassTag[V]((v: V) => v, func, func, partitioner)
  }

  /**
   * Merge the values for each key using an associative and commutative reduce function. This will
   * also perform the merging locally on each mapper before sending results to a reducer, similarly
   * to a "combiner" in MapReduce. Output will be hash-partitioned with numPartitions partitions.
   */
  def reduceByKey(func: (V, V) => V, numPartitions: Int): RDD[(K, V)] = self.withScope {
    reduceByKey(new HashPartitioner(numPartitions), func)
  }

  /**
   * Merge the values for each key using an associative and commutative reduce function. This will
   * also perform the merging locally on each mapper before sending results to a reducer, similarly
   * to a "combiner" in MapReduce. Output will be hash-partitioned with the existing partitioner/
   * parallelism level.
   */
  def reduceByKey(func: (V, V) => V): RDD[(K, V)] = self.withScope {
    reduceByKey(defaultPartitioner(self), func)
  }

  /**
   * Merge the values for each key using an associative and commutative reduce function, but return
   * the results immediately to the master as a Map. This will also perform the merging locally on
   * each mapper before sending results to a reducer, similarly to a "combiner" in MapReduce.
   */
  def reduceByKeyLocally(func: (V, V) => V): Map[K, V] = self.withScope {
    val cleanedF = self.sparkContext.clean(func)

    if (keyClass.isArray) {
      throw new SparkException("reduceByKeyLocally() does not support array keys")
    }

    val reducePartition = (iter: Iterator[(K, V)]) => {
      val map = new JHashMap[K, V]
      iter.foreach { pair =>
        val old = map.get(pair._1)
        map.put(pair._1, if (old == null) pair._2 else cleanedF(old, pair._2))
      }
      Iterator(map)
    } : Iterator[JHashMap[K, V]]

    val mergeMaps = (m1: JHashMap[K, V], m2: JHashMap[K, V]) => {
      m2.asScala.foreach { pair =>
        val old = m1.get(pair._1)
        m1.put(pair._1, if (old == null) pair._2 else cleanedF(old, pair._2))
      }
      m1
    } : JHashMap[K, V]

    self.mapPartitions(reducePartition).reduce(mergeMaps).asScala
  }

  /**
   * Count the number of elements for each key, collecting the results to a local Map.
   *
   * @note This method should only be used if the resulting map is expected to be small, as
   * the whole thing is loaded into the driver's memory.
   * To handle very large results, consider using rdd.mapValues(_ => 1L).reduceByKey(_ + _), which
   * returns an RDD[T, Long] instead of a map.
   */
  def countByKey(): Map[K, Long] = self.withScope {
    self.mapValues(_ => 1L).reduceByKey(_ + _).collect().toMap
  }

  /**
   * Approximate version of countByKey that can return a partial result if it does
   * not finish within a timeout.
   *
   * The confidence is the probability that the error bounds of the result will
   * contain the true value. That is, if countApprox were called repeatedly
   * with confidence 0.9, we would expect 90% of the results to contain the
   * true count. The confidence must be in the range [0,1] or an exception will
   * be thrown.
   *
   * @param timeout maximum time to wait for the job, in milliseconds
   * @param confidence the desired statistical confidence in the result
   * @return a potentially incomplete result, with error bounds
   */
  def countByKeyApprox(timeout: Long, confidence: Double = 0.95)
      : PartialResult[Map[K, BoundedDouble]] = self.withScope {
    self.map(_._1).countByValueApprox(timeout, confidence)
  }

  /**
   * Return approximate number of distinct values for each key in this RDD.
   *
   * The algorithm used is based on streamlib's implementation of "HyperLogLog in Practice:
   * Algorithmic Engineering of a State of The Art Cardinality Estimation Algorithm", available
   * <a href="http://dx.doi.org/10.1145/2452376.2452456">here</a>.
   *
   * The relative accuracy is approximately `1.054 / sqrt(2^p)`. Setting a nonzero (`sp` is
   * greater than `p`) would trigger sparse representation of registers, which may reduce the
   * memory consumption and increase accuracy when the cardinality is small.
   *
   * @param p The precision value for the normal set.
   *          `p` must be a value between 4 and `sp` if `sp` is not zero (32 max).
   * @param sp The precision value for the sparse set, between 0 and 32.
   *           If `sp` equals 0, the sparse representation is skipped.
   * @param partitioner Partitioner to use for the resulting RDD.
   */
  def countApproxDistinctByKey(
      p: Int,
      sp: Int,
      partitioner: Partitioner): RDD[(K, Long)] = self.withScope {
    require(p >= 4, s"p ($p) must be >= 4")
    require(sp <= 32, s"sp ($sp) must be <= 32")
    require(sp == 0 || p <= sp, s"p ($p) cannot be greater than sp ($sp)")
    val createHLL = (v: V) => {
      val hll = new HyperLogLogPlus(p, sp)
      hll.offer(v)
      hll
    }
    val mergeValueHLL = (hll: HyperLogLogPlus, v: V) => {
      hll.offer(v)
      hll
    }
    val mergeHLL = (h1: HyperLogLogPlus, h2: HyperLogLogPlus) => {
      h1.addAll(h2)
      h1
    }

    combineByKeyWithClassTag(createHLL, mergeValueHLL, mergeHLL, partitioner)
      .mapValues(_.cardinality())
  }

  /**
   * Return approximate number of distinct values for each key in this RDD.
   *
   * The algorithm used is based on streamlib's implementation of "HyperLogLog in Practice:
   * Algorithmic Engineering of a State of The Art Cardinality Estimation Algorithm", available
   * <a href="http://dx.doi.org/10.1145/2452376.2452456">here</a>.
   *
   * @param relativeSD Relative accuracy. Smaller values create counters that require more space.
   *                   It must be greater than 0.000017.
   * @param partitioner partitioner of the resulting RDD
   */
  def countApproxDistinctByKey(
      relativeSD: Double,
      partitioner: Partitioner): RDD[(K, Long)] = self.withScope {
    require(relativeSD > 0.000017, s"accuracy ($relativeSD) must be greater than 0.000017")
    val p = math.ceil(2.0 * math.log(1.054 / relativeSD) / math.log(2)).toInt
    assert(p <= 32)
    countApproxDistinctByKey(if (p < 4) 4 else p, 0, partitioner)
  }

  /**
   * Return approximate number of distinct values for each key in this RDD.
   *
   * The algorithm used is based on streamlib's implementation of "HyperLogLog in Practice:
   * Algorithmic Engineering of a State of The Art Cardinality Estimation Algorithm", available
   * <a href="http://dx.doi.org/10.1145/2452376.2452456">here</a>.
   *
   * @param relativeSD Relative accuracy. Smaller values create counters that require more space.
   *                   It must be greater than 0.000017.
   * @param numPartitions number of partitions of the resulting RDD
   */
  def countApproxDistinctByKey(
      relativeSD: Double,
      numPartitions: Int): RDD[(K, Long)] = self.withScope {
    countApproxDistinctByKey(relativeSD, new HashPartitioner(numPartitions))
  }

  /**
   * Return approximate number of distinct values for each key in this RDD.
   *
   * The algorithm used is based on streamlib's implementation of "HyperLogLog in Practice:
   * Algorithmic Engineering of a State of The Art Cardinality Estimation Algorithm", available
   * <a href="http://dx.doi.org/10.1145/2452376.2452456">here</a>.
   *
   * @param relativeSD Relative accuracy. Smaller values create counters that require more space.
   *                   It must be greater than 0.000017.
   */
  def countApproxDistinctByKey(relativeSD: Double = 0.05): RDD[(K, Long)] = self.withScope {
    countApproxDistinctByKey(relativeSD, defaultPartitioner(self))
  }

  /**
   * Group the values for each key in the RDD into a single sequence. Allows controlling the
   * partitioning of the resulting key-value pair RDD by passing a Partitioner.
   * The ordering of elements within each group is not guaranteed, and may even differ
   * each time the resulting RDD is evaluated.
   *
   * @note This operation may be very expensive. If you are grouping in order to perform an
   * aggregation (such as a sum or average) over each key, using `PairRDDFunctions.aggregateByKey`
   * or `PairRDDFunctions.reduceByKey` will provide much better performance.
   *
   * @note As currently implemented, groupByKey must be able to hold all the key-value pairs for any
   * key in memory. If a key has too many values, it can result in an `OutOfMemoryError`.
   */
  def groupByKey(partitioner: Partitioner): RDD[(K, Iterable[V])] = self.withScope {
    // groupByKey shouldn't use map side combine because map side combine does not
    // reduce the amount of data shuffled and requires all map side data be inserted
    // into a hash table, leading to more objects in the old gen.
    val createCombiner = (v: V) => CompactBuffer(v)
    val mergeValue = (buf: CompactBuffer[V], v: V) => buf += v
    val mergeCombiners = (c1: CompactBuffer[V], c2: CompactBuffer[V]) => c1 ++= c2
    val bufs = combineByKeyWithClassTag[CompactBuffer[V]](
      createCombiner, mergeValue, mergeCombiners, partitioner, mapSideCombine = false)
    bufs.asInstanceOf[RDD[(K, Iterable[V])]]
  }

  /**
   * Group the values for each key in the RDD into a single sequence. Hash-partitions the
   * resulting RDD with into `numPartitions` partitions. The ordering of elements within
   * each group is not guaranteed, and may even differ each time the resulting RDD is evaluated.
   *
   * @note This operation may be very expensive. If you are grouping in order to perform an
   * aggregation (such as a sum or average) over each key, using `PairRDDFunctions.aggregateByKey`
   * or `PairRDDFunctions.reduceByKey` will provide much better performance.
   *
   * @note As currently implemented, groupByKey must be able to hold all the key-value pairs for any
   * key in memory. If a key has too many values, it can result in an `OutOfMemoryError`.
   */
  def groupByKey(numPartitions: Int): RDD[(K, Iterable[V])] = self.withScope {
    groupByKey(new HashPartitioner(numPartitions))
  }

  /**
   * Return a copy of the RDD partitioned using the specified partitioner.
   */
  def partitionBy(partitioner: Partitioner): RDD[(K, V)] = self.withScope {
    if (keyClass.isArray && partitioner.isInstanceOf[HashPartitioner]) {
      throw new SparkException("HashPartitioner cannot partition array keys.")
    }
    if (self.partitioner == Some(partitioner)) {
      self
    } else {
      new ShuffledRDD[K, V, V](self, partitioner)
    }
  }

  /**
   * Return an RDD containing all pairs of elements with matching keys in `this` and `other`. Each
   * pair of elements will be returned as a (k, (v1, v2)) tuple, where (k, v1) is in `this` and
   * (k, v2) is in `other`. Uses the given Partitioner to partition the output RDD.
   */
  def join[W](other: RDD[(K, W)], partitioner: Partitioner): RDD[(K, (V, W))] = self.withScope {
    if (SgxSettings.SGX_ENABLED && SgxSettings.IS_ENCLAVE) return SgxRddFct.join[K,V,W](self.id, other.id, partitioner)
    val x = this.cogroup(other, partitioner)
    x.foreach(y => println("join " + y))
    x.flatMapValues( pair =>
      for (v <- pair._1.iterator; w <- pair._2.iterator) yield (v, w)
    )
  }

  /**
   * Perform a left outer join of `this` and `other`. For each element (k, v) in `this`, the
   * resulting RDD will either contain all pairs (k, (v, Some(w))) for w in `other`, or the
   * pair (k, (v, None)) if no elements in `other` have key k. Uses the given Partitioner to
   * partition the output RDD.
   */
  def leftOuterJoin[W](
      other: RDD[(K, W)],
      partitioner: Partitioner): RDD[(K, (V, Option[W]))] = self.withScope {
    this.cogroup(other, partitioner).flatMapValues { pair =>
      if (pair._2.isEmpty) {
        pair._1.iterator.map(v => (v, None))
      } else {
        for (v <- pair._1.iterator; w <- pair._2.iterator) yield (v, Some(w))
      }
    }
  }

  /**
   * Perform a right outer join of `this` and `other`. For each element (k, w) in `other`, the
   * resulting RDD will either contain all pairs (k, (Some(v), w)) for v in `this`, or the
   * pair (k, (None, w)) if no elements in `this` have key k. Uses the given Partitioner to
   * partition the output RDD.
   */
  def rightOuterJoin[W](other: RDD[(K, W)], partitioner: Partitioner)
      : RDD[(K, (Option[V], W))] = self.withScope {
    this.cogroup(other, partitioner).flatMapValues { pair =>
      if (pair._1.isEmpty) {
        pair._2.iterator.map(w => (None, w))
      } else {
        for (v <- pair._1.iterator; w <- pair._2.iterator) yield (Some(v), w)
      }
    }
  }

  /**
   * Perform a full outer join of `this` and `other`. For each element (k, v) in `this`, the
   * resulting RDD will either contain all pairs (k, (Some(v), Some(w))) for w in `other`, or
   * the pair (k, (Some(v), None)) if no elements in `other` have key k. Similarly, for each
   * element (k, w) in `other`, the resulting RDD will either contain all pairs
   * (k, (Some(v), Some(w))) for v in `this`, or the pair (k, (None, Some(w))) if no elements
   * in `this` have key k. Uses the given Partitioner to partition the output RDD.
   */
  def fullOuterJoin[W](other: RDD[(K, W)], partitioner: Partitioner)
      : RDD[(K, (Option[V], Option[W]))] = self.withScope {
    this.cogroup(other, partitioner).flatMapValues {
      case (vs, Seq()) => vs.iterator.map(v => (Some(v), None))
      case (Seq(), ws) => ws.iterator.map(w => (None, Some(w)))
      case (vs, ws) => for (v <- vs.iterator; w <- ws.iterator) yield (Some(v), Some(w))
    }
  }

  /**
   * Simplified version of combineByKeyWithClassTag that hash-partitions the resulting RDD using the
   * existing partitioner/parallelism level. This method is here for backward compatibility. It
   * does not provide combiner classtag information to the shuffle.
   *
   * @see `combineByKeyWithClassTag`
   */
  def combineByKey[C](
      createCombiner: V => C,
      mergeValue: (C, V) => C,
      mergeCombiners: (C, C) => C): RDD[(K, C)] = self.withScope {
    combineByKeyWithClassTag(createCombiner, mergeValue, mergeCombiners)(null)
  }

  /**
   * :: Experimental ::
   * Simplified version of combineByKeyWithClassTag that hash-partitions the resulting RDD using the
   * existing partitioner/parallelism level.
   */
  @Experimental
  def combineByKeyWithClassTag[C](
      createCombiner: V => C,
      mergeValue: (C, V) => C,
      mergeCombiners: (C, C) => C)(implicit ct: ClassTag[C]): RDD[(K, C)] = self.withScope {
    combineByKeyWithClassTag(createCombiner, mergeValue, mergeCombiners, defaultPartitioner(self))
  }

  /**
   * Group the values for each key in the RDD into a single sequence. Hash-partitions the
   * resulting RDD with the existing partitioner/parallelism level. The ordering of elements
   * within each group is not guaranteed, and may even differ each time the resulting RDD is
   * evaluated.
   *
   * @note This operation may be very expensive. If you are grouping in order to perform an
   * aggregation (such as a sum or average) over each key, using `PairRDDFunctions.aggregateByKey`
   * or `PairRDDFunctions.reduceByKey` will provide much better performance.
   */
  def groupByKey(): RDD[(K, Iterable[V])] = self.withScope {
    groupByKey(defaultPartitioner(self))
  }

  /**
   * Return an RDD containing all pairs of elements with matching keys in `this` and `other`. Each
   * pair of elements will be returned as a (k, (v1, v2)) tuple, where (k, v1) is in `this` and
   * (k, v2) is in `other`. Performs a hash join across the cluster.
   */
  def join[W](other: RDD[(K, W)]): RDD[(K, (V, W))] = self.withScope {
    join(other, defaultPartitioner(self, other))
  }

  /**
   * Return an RDD containing all pairs of elements with matching keys in `this` and `other`. Each
   * pair of elements will be returned as a (k, (v1, v2)) tuple, where (k, v1) is in `this` and
   * (k, v2) is in `other`. Performs a hash join across the cluster.
   */
  def join[W](other: RDD[(K, W)], numPartitions: Int): RDD[(K, (V, W))] = self.withScope {
    join(other, new HashPartitioner(numPartitions))
  }

  /**
   * Perform a left outer join of `this` and `other`. For each element (k, v) in `this`, the
   * resulting RDD will either contain all pairs (k, (v, Some(w))) for w in `other`, or the
   * pair (k, (v, None)) if no elements in `other` have key k. Hash-partitions the output
   * using the existing partitioner/parallelism level.
   */
  def leftOuterJoin[W](other: RDD[(K, W)]): RDD[(K, (V, Option[W]))] = self.withScope {
    leftOuterJoin(other, defaultPartitioner(self, other))
  }

  /**
   * Perform a left outer join of `this` and `other`. For each element (k, v) in `this`, the
   * resulting RDD will either contain all pairs (k, (v, Some(w))) for w in `other`, or the
   * pair (k, (v, None)) if no elements in `other` have key k. Hash-partitions the output
   * into `numPartitions` partitions.
   */
  def leftOuterJoin[W](
      other: RDD[(K, W)],
      numPartitions: Int): RDD[(K, (V, Option[W]))] = self.withScope {
    leftOuterJoin(other, new HashPartitioner(numPartitions))
  }

  /**
   * Perform a right outer join of `this` and `other`. For each element (k, w) in `other`, the
   * resulting RDD will either contain all pairs (k, (Some(v), w)) for v in `this`, or the
   * pair (k, (None, w)) if no elements in `this` have key k. Hash-partitions the resulting
   * RDD using the existing partitioner/parallelism level.
   */
  def rightOuterJoin[W](other: RDD[(K, W)]): RDD[(K, (Option[V], W))] = self.withScope {
    rightOuterJoin(other, defaultPartitioner(self, other))
  }

  /**
   * Perform a right outer join of `this` and `other`. For each element (k, w) in `other`, the
   * resulting RDD will either contain all pairs (k, (Some(v), w)) for v in `this`, or the
   * pair (k, (None, w)) if no elements in `this` have key k. Hash-partitions the resulting
   * RDD into the given number of partitions.
   */
  def rightOuterJoin[W](
      other: RDD[(K, W)],
      numPartitions: Int): RDD[(K, (Option[V], W))] = self.withScope {
    rightOuterJoin(other, new HashPartitioner(numPartitions))
  }

  /**
   * Perform a full outer join of `this` and `other`. For each element (k, v) in `this`, the
   * resulting RDD will either contain all pairs (k, (Some(v), Some(w))) for w in `other`, or
   * the pair (k, (Some(v), None)) if no elements in `other` have key k. Similarly, for each
   * element (k, w) in `other`, the resulting RDD will either contain all pairs
   * (k, (Some(v), Some(w))) for v in `this`, or the pair (k, (None, Some(w))) if no elements
   * in `this` have key k. Hash-partitions the resulting RDD using the existing partitioner/
   * parallelism level.
   */
  def fullOuterJoin[W](other: RDD[(K, W)]): RDD[(K, (Option[V], Option[W]))] = self.withScope {
    fullOuterJoin(other, defaultPartitioner(self, other))
  }

  /**
   * Perform a full outer join of `this` and `other`. For each element (k, v) in `this`, the
   * resulting RDD will either contain all pairs (k, (Some(v), Some(w))) for w in `other`, or
   * the pair (k, (Some(v), None)) if no elements in `other` have key k. Similarly, for each
   * element (k, w) in `other`, the resulting RDD will either contain all pairs
   * (k, (Some(v), Some(w))) for v in `this`, or the pair (k, (None, Some(w))) if no elements
   * in `this` have key k. Hash-partitions the resulting RDD into the given number of partitions.
   */
  def fullOuterJoin[W](
      other: RDD[(K, W)],
      numPartitions: Int): RDD[(K, (Option[V], Option[W]))] = self.withScope {
    fullOuterJoin(other, new HashPartitioner(numPartitions))
  }

  /**
   * Return the key-value pairs in this RDD to the master as a Map.
   *
   * Warning: this doesn't return a multimap (so if you have multiple values to the same key, only
   *          one value per key is preserved in the map returned)
   *
   * @note this method should only be used if the resulting data is expected to be small, as
   * all the data is loaded into the driver's memory.
   */
  def collectAsMap(): Map[K, V] = self.withScope {
<<<<<<< HEAD
=======
    if (SgxSettings.SGX_ENABLED && SgxSettings.IS_ENCLAVE) return SgxRddFct.collectAsMap[K, V](self.id)
>>>>>>> 993fb544
    val data = self.collect()
    val map = new mutable.HashMap[K, V]
    map.sizeHint(data.length)
    data.foreach { pair => map.put(pair._1, pair._2) }
    map
  }

  /**
   * Pass each value in the key-value pair RDD through a map function without changing the keys;
   * this also retains the original RDD's partitioning.
   */
  def mapValues[U](f: V => U): RDD[(K, U)] = self.withScope {
    if (SgxSettings.SGX_ENABLED && SgxSettings.IS_ENCLAVE) return SgxRddFct.mapValues[U,V,K](self.id, f)
    val cleanF = self.context.clean(f)
    new MapPartitionsRDD[(K, U), (K, V)](self,
      (context, pid, iter) => iter.map { case (k, v) => val x = (k, cleanF(v)); println("mapping ("+k+","+v+") to ("+x+")"); x },
      preservesPartitioning = true)
  }

  /**
   * Pass each value in the key-value pair RDD through a flatMap function without changing the
   * keys; this also retains the original RDD's partitioning.
   */
  def flatMapValues[U](f: V => TraversableOnce[U]): RDD[(K, U)] = self.withScope {
    if (SgxSettings.SGX_ENABLED && SgxSettings.IS_ENCLAVE) return SgxRddFct.flatMapValues[U,V,K](self.id, f)
    val cleanF = self.context.clean(f)
    new MapPartitionsRDD[(K, U), (K, V)](self,
      (context, pid, iter) => iter.flatMap { case (k, v) =>
        println("flat mapping ("+k+","+v+")")
        cleanF(v).map(x => (k, x))
      },
      preservesPartitioning = true)
  }

  /**
   * For each key k in `this` or `other1` or `other2` or `other3`,
   * return a resulting RDD that contains a tuple with the list of values
   * for that key in `this`, `other1`, `other2` and `other3`.
   */
  def cogroup[W1, W2, W3](other1: RDD[(K, W1)],
      other2: RDD[(K, W2)],
      other3: RDD[(K, W3)],
      partitioner: Partitioner)
      : RDD[(K, (Iterable[V], Iterable[W1], Iterable[W2], Iterable[W3]))] = self.withScope {
    if (partitioner.isInstanceOf[HashPartitioner] && keyClass.isArray) {
      throw new SparkException("HashPartitioner cannot partition array keys.")
    }
    val cg = new CoGroupedRDD[K](Seq(self, other1, other2, other3), partitioner)
    cg.mapValues { case Array(vs, w1s, w2s, w3s) =>
       (vs.asInstanceOf[Iterable[V]],
         w1s.asInstanceOf[Iterable[W1]],
         w2s.asInstanceOf[Iterable[W2]],
         w3s.asInstanceOf[Iterable[W3]])
    }
  }

  /**
   * For each key k in `this` or `other`, return a resulting RDD that contains a tuple with the
   * list of values for that key in `this` as well as `other`.
   */
  def cogroup[W](other: RDD[(K, W)], partitioner: Partitioner)
      : RDD[(K, (Iterable[V], Iterable[W]))] = self.withScope {
    if (SgxSettings.SGX_ENABLED && SgxSettings.IS_ENCLAVE) return SgxRddFct.cogroup[K,V,W](self.id, other.id, partitioner)
    if (partitioner.isInstanceOf[HashPartitioner] && keyClass.isArray) {
      throw new SparkException("HashPartitioner cannot partition array keys.")
    }
    val cg = new CoGroupedRDD[K](Seq(self, other), partitioner)
    cg.mapValues { case Array(vs, w1s) => {
      (vs.asInstanceOf[Iterable[V]], w1s.asInstanceOf[Iterable[W]]) }
    }
  }

  /**
   * For each key k in `this` or `other1` or `other2`, return a resulting RDD that contains a
   * tuple with the list of values for that key in `this`, `other1` and `other2`.
   */
  def cogroup[W1, W2](other1: RDD[(K, W1)], other2: RDD[(K, W2)], partitioner: Partitioner)
      : RDD[(K, (Iterable[V], Iterable[W1], Iterable[W2]))] = self.withScope {
    if (partitioner.isInstanceOf[HashPartitioner] && keyClass.isArray) {
      throw new SparkException("HashPartitioner cannot partition array keys.")
    }
    val cg = new CoGroupedRDD[K](Seq(self, other1, other2), partitioner)
    cg.mapValues { case Array(vs, w1s, w2s) =>
      (vs.asInstanceOf[Iterable[V]],
        w1s.asInstanceOf[Iterable[W1]],
        w2s.asInstanceOf[Iterable[W2]])
    }
  }

  /**
   * For each key k in `this` or `other1` or `other2` or `other3`,
   * return a resulting RDD that contains a tuple with the list of values
   * for that key in `this`, `other1`, `other2` and `other3`.
   */
  def cogroup[W1, W2, W3](other1: RDD[(K, W1)], other2: RDD[(K, W2)], other3: RDD[(K, W3)])
      : RDD[(K, (Iterable[V], Iterable[W1], Iterable[W2], Iterable[W3]))] = self.withScope {
    cogroup(other1, other2, other3, defaultPartitioner(self, other1, other2, other3))
  }

  /**
   * For each key k in `this` or `other`, return a resulting RDD that contains a tuple with the
   * list of values for that key in `this` as well as `other`.
   */
  def cogroup[W](other: RDD[(K, W)]): RDD[(K, (Iterable[V], Iterable[W]))] = self.withScope {
    cogroup(other, defaultPartitioner(self, other))
  }

  /**
   * For each key k in `this` or `other1` or `other2`, return a resulting RDD that contains a
   * tuple with the list of values for that key in `this`, `other1` and `other2`.
   */
  def cogroup[W1, W2](other1: RDD[(K, W1)], other2: RDD[(K, W2)])
      : RDD[(K, (Iterable[V], Iterable[W1], Iterable[W2]))] = self.withScope {
    cogroup(other1, other2, defaultPartitioner(self, other1, other2))
  }

  /**
   * For each key k in `this` or `other`, return a resulting RDD that contains a tuple with the
   * list of values for that key in `this` as well as `other`.
   */
  def cogroup[W](
      other: RDD[(K, W)],
      numPartitions: Int): RDD[(K, (Iterable[V], Iterable[W]))] = self.withScope {
    cogroup(other, new HashPartitioner(numPartitions))
  }

  /**
   * For each key k in `this` or `other1` or `other2`, return a resulting RDD that contains a
   * tuple with the list of values for that key in `this`, `other1` and `other2`.
   */
  def cogroup[W1, W2](other1: RDD[(K, W1)], other2: RDD[(K, W2)], numPartitions: Int)
      : RDD[(K, (Iterable[V], Iterable[W1], Iterable[W2]))] = self.withScope {
    cogroup(other1, other2, new HashPartitioner(numPartitions))
  }

  /**
   * For each key k in `this` or `other1` or `other2` or `other3`,
   * return a resulting RDD that contains a tuple with the list of values
   * for that key in `this`, `other1`, `other2` and `other3`.
   */
  def cogroup[W1, W2, W3](other1: RDD[(K, W1)],
      other2: RDD[(K, W2)],
      other3: RDD[(K, W3)],
      numPartitions: Int)
      : RDD[(K, (Iterable[V], Iterable[W1], Iterable[W2], Iterable[W3]))] = self.withScope {
    cogroup(other1, other2, other3, new HashPartitioner(numPartitions))
  }

  /** Alias for cogroup. */
  def groupWith[W](other: RDD[(K, W)]): RDD[(K, (Iterable[V], Iterable[W]))] = self.withScope {
    cogroup(other, defaultPartitioner(self, other))
  }

  /** Alias for cogroup. */
  def groupWith[W1, W2](other1: RDD[(K, W1)], other2: RDD[(K, W2)])
      : RDD[(K, (Iterable[V], Iterable[W1], Iterable[W2]))] = self.withScope {
    cogroup(other1, other2, defaultPartitioner(self, other1, other2))
  }

  /** Alias for cogroup. */
  def groupWith[W1, W2, W3](other1: RDD[(K, W1)], other2: RDD[(K, W2)], other3: RDD[(K, W3)])
      : RDD[(K, (Iterable[V], Iterable[W1], Iterable[W2], Iterable[W3]))] = self.withScope {
    cogroup(other1, other2, other3, defaultPartitioner(self, other1, other2, other3))
  }

  /**
   * Return an RDD with the pairs from `this` whose keys are not in `other`.
   *
   * Uses `this` partitioner/partition size, because even if `other` is huge, the resulting
   * RDD will be less than or equal to us.
   */
  def subtractByKey[W: ClassTag](other: RDD[(K, W)]): RDD[(K, V)] = self.withScope {
    subtractByKey(other, self.partitioner.getOrElse(new HashPartitioner(self.partitions.length)))
  }

  /**
   * Return an RDD with the pairs from `this` whose keys are not in `other`.
   */
  def subtractByKey[W: ClassTag](
      other: RDD[(K, W)],
      numPartitions: Int): RDD[(K, V)] = self.withScope {
    subtractByKey(other, new HashPartitioner(numPartitions))
  }

  /**
   * Return an RDD with the pairs from `this` whose keys are not in `other`.
   */
  def subtractByKey[W: ClassTag](other: RDD[(K, W)], p: Partitioner): RDD[(K, V)] = self.withScope {
    new SubtractedRDD[K, V, W](self, other, p)
  }

  /**
   * Return the list of values in the RDD for key `key`. This operation is done efficiently if the
   * RDD has a known partitioner by only searching the partition that the key maps to.
   */
  def lookup(key: K): Seq[V] = self.withScope {
    self.partitioner match {
      case Some(p) =>
        val index = p.getPartition(key)
        val process = (it: Iterator[(K, V)]) => {
          val buf = new ArrayBuffer[V]
          for (pair <- it if pair._1 == key) {
            buf += pair._2
          }
          buf
        } : Seq[V]
        val res = self.context.runJob(self, process, Array(index))
        res(0)
      case None =>
        self.filter(_._1 == key).map(_._2).collect()
    }
  }

  /**
   * Output the RDD to any Hadoop-supported file system, using a Hadoop `OutputFormat` class
   * supporting the key and value types K and V in this RDD.
   */
  def saveAsHadoopFile[F <: OutputFormat[K, V]](
      path: String)(implicit fm: ClassTag[F]): Unit = self.withScope {
    saveAsHadoopFile(path, keyClass, valueClass, fm.runtimeClass.asInstanceOf[Class[F]])
  }

  /**
   * Output the RDD to any Hadoop-supported file system, using a Hadoop `OutputFormat` class
   * supporting the key and value types K and V in this RDD. Compress the result with the
   * supplied codec.
   */
  def saveAsHadoopFile[F <: OutputFormat[K, V]](
      path: String,
      codec: Class[_ <: CompressionCodec])(implicit fm: ClassTag[F]): Unit = self.withScope {
    val runtimeClass = fm.runtimeClass
    saveAsHadoopFile(path, keyClass, valueClass, runtimeClass.asInstanceOf[Class[F]], codec)
  }

  /**
   * Output the RDD to any Hadoop-supported file system, using a new Hadoop API `OutputFormat`
   * (mapreduce.OutputFormat) object supporting the key and value types K and V in this RDD.
   */
  def saveAsNewAPIHadoopFile[F <: NewOutputFormat[K, V]](
      path: String)(implicit fm: ClassTag[F]): Unit = self.withScope {
    saveAsNewAPIHadoopFile(path, keyClass, valueClass, fm.runtimeClass.asInstanceOf[Class[F]])
  }

  /**
   * Output the RDD to any Hadoop-supported file system, using a new Hadoop API `OutputFormat`
   * (mapreduce.OutputFormat) object supporting the key and value types K and V in this RDD.
   */
  def saveAsNewAPIHadoopFile(
      path: String,
      keyClass: Class[_],
      valueClass: Class[_],
      outputFormatClass: Class[_ <: NewOutputFormat[_, _]],
      conf: Configuration = self.context.hadoopConfiguration): Unit = self.withScope {
    // Rename this as hadoopConf internally to avoid shadowing (see SPARK-2038).
    val hadoopConf = conf
    val job = NewAPIHadoopJob.getInstance(hadoopConf)
    job.setOutputKeyClass(keyClass)
    job.setOutputValueClass(valueClass)
    job.setOutputFormatClass(outputFormatClass)
    val jobConfiguration = job.getConfiguration
    jobConfiguration.set("mapreduce.output.fileoutputformat.outputdir", path)
    saveAsNewAPIHadoopDataset(jobConfiguration)
  }

  /**
   * Output the RDD to any Hadoop-supported file system, using a Hadoop `OutputFormat` class
   * supporting the key and value types K and V in this RDD. Compress with the supplied codec.
   */
  def saveAsHadoopFile(
      path: String,
      keyClass: Class[_],
      valueClass: Class[_],
      outputFormatClass: Class[_ <: OutputFormat[_, _]],
      codec: Class[_ <: CompressionCodec]): Unit = self.withScope {
    saveAsHadoopFile(path, keyClass, valueClass, outputFormatClass,
      new JobConf(self.context.hadoopConfiguration), Some(codec))
  }

  /**
   * Output the RDD to any Hadoop-supported file system, using a Hadoop `OutputFormat` class
   * supporting the key and value types K and V in this RDD.
   *
   * @note We should make sure our tasks are idempotent when speculation is enabled, i.e. do
   * not use output committer that writes data directly.
   * There is an example in https://issues.apache.org/jira/browse/SPARK-10063 to show the bad
   * result of using direct output committer with speculation enabled.
   */
  def saveAsHadoopFile(
      path: String,
      keyClass: Class[_],
      valueClass: Class[_],
      outputFormatClass: Class[_ <: OutputFormat[_, _]],
      conf: JobConf = new JobConf(self.context.hadoopConfiguration),
      codec: Option[Class[_ <: CompressionCodec]] = None): Unit = self.withScope {
    // Rename this as hadoopConf internally to avoid shadowing (see SPARK-2038).
    val hadoopConf = conf
    hadoopConf.setOutputKeyClass(keyClass)
    hadoopConf.setOutputValueClass(valueClass)
    conf.setOutputFormat(outputFormatClass)
    for (c <- codec) {
      hadoopConf.setCompressMapOutput(true)
      hadoopConf.set("mapreduce.output.fileoutputformat.compress", "true")
      hadoopConf.setMapOutputCompressorClass(c)
      hadoopConf.set("mapreduce.output.fileoutputformat.compress.codec", c.getCanonicalName)
      hadoopConf.set("mapreduce.output.fileoutputformat.compress.type",
        CompressionType.BLOCK.toString)
    }

    // Use configured output committer if already set
    if (conf.getOutputCommitter == null) {
      hadoopConf.setOutputCommitter(classOf[FileOutputCommitter])
    }

    // When speculation is on and output committer class name contains "Direct", we should warn
    // users that they may loss data if they are using a direct output committer.
    val speculationEnabled = self.conf.getBoolean("spark.speculation", false)
    val outputCommitterClass = hadoopConf.get("mapred.output.committer.class", "")
    if (speculationEnabled && outputCommitterClass.contains("Direct")) {
      val warningMessage =
        s"$outputCommitterClass may be an output committer that writes data directly to " +
          "the final location. Because speculation is enabled, this output committer may " +
          "cause data loss (see the case in SPARK-10063). If possible, please use an output " +
          "committer that does not have this behavior (e.g. FileOutputCommitter)."
      logWarning(warningMessage)
    }

    FileOutputFormat.setOutputPath(hadoopConf,
      SparkHadoopWriterUtils.createPathFromString(path, hadoopConf))
    saveAsHadoopDataset(hadoopConf)
  }

  /**
   * Output the RDD to any Hadoop-supported storage system with new Hadoop API, using a Hadoop
   * Configuration object for that storage system. The Conf should set an OutputFormat and any
   * output paths required (e.g. a table name to write to) in the same way as it would be
   * configured for a Hadoop MapReduce job.
   *
   * @note We should make sure our tasks are idempotent when speculation is enabled, i.e. do
   * not use output committer that writes data directly.
   * There is an example in https://issues.apache.org/jira/browse/SPARK-10063 to show the bad
   * result of using direct output committer with speculation enabled.
   */
  def saveAsNewAPIHadoopDataset(conf: Configuration): Unit = self.withScope {
    val config = new HadoopMapReduceWriteConfigUtil[K, V](new SerializableConfiguration(conf))
    SparkHadoopWriter.write(
      rdd = self,
      config = config)
  }

  /**
   * Output the RDD to any Hadoop-supported storage system, using a Hadoop JobConf object for
   * that storage system. The JobConf should set an OutputFormat and any output paths required
   * (e.g. a table name to write to) in the same way as it would be configured for a Hadoop
   * MapReduce job.
   */
  def saveAsHadoopDataset(conf: JobConf): Unit = self.withScope {
    val config = new HadoopMapRedWriteConfigUtil[K, V](new SerializableJobConf(conf))
    SparkHadoopWriter.write(
      rdd = self,
      config = config)
  }

  /**
   * Return an RDD with the keys of each tuple.
   */
  def keys: RDD[K] = self.map(_._1)

  /**
   * Return an RDD with the values of each tuple.
   */
  def values: RDD[V] = self.map(_._2)

  private[spark] def keyClass: Class[_] = kt.runtimeClass

  private[spark] def valueClass: Class[_] = vt.runtimeClass

  private[spark] def keyOrdering: Option[Ordering[K]] = Option(ord)
}<|MERGE_RESOLUTION|>--- conflicted
+++ resolved
@@ -747,10 +747,7 @@
    * all the data is loaded into the driver's memory.
    */
   def collectAsMap(): Map[K, V] = self.withScope {
-<<<<<<< HEAD
-=======
     if (SgxSettings.SGX_ENABLED && SgxSettings.IS_ENCLAVE) return SgxRddFct.collectAsMap[K, V](self.id)
->>>>>>> 993fb544
     val data = self.collect()
     val map = new mutable.HashMap[K, V]
     map.sizeHint(data.length)
