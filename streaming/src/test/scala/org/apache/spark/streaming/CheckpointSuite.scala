/*
 * Licensed to the Apache Software Foundation (ASF) under one or more
 * contributor license agreements.  See the NOTICE file distributed with
 * this work for additional information regarding copyright ownership.
 * The ASF licenses this file to You under the Apache License, Version 2.0
 * (the "License"); you may not use this file except in compliance with
 * the License.  You may obtain a copy of the License at
 *
 *    http://www.apache.org/licenses/LICENSE-2.0
 *
 * Unless required by applicable law or agreed to in writing, software
 * distributed under the License is distributed on an "AS IS" BASIS,
 * WITHOUT WARRANTIES OR CONDITIONS OF ANY KIND, either express or implied.
 * See the License for the specific language governing permissions and
 * limitations under the License.
 */

package org.apache.spark.streaming

import dstream.FileInputDStream
import org.apache.spark.streaming.StreamingContext._
import java.io.File

import scala.collection.mutable.ArrayBuffer
import scala.reflect.ClassTag

import org.apache.commons.io.FileUtils
import org.scalatest.BeforeAndAfter

import com.google.common.io.Files

import org.apache.spark.streaming.StreamingContext.toPairDStreamFunctions
import org.apache.spark.streaming.dstream.FileInputDStream
import org.apache.spark.streaming.util.ManualClock



/**
 * This test suites tests the checkpointing functionality of DStreams -
 * the checkpointing of a DStream's RDDs as well as the checkpointing of
 * the whole DStream graph.
 */
class CheckpointSuite extends TestSuiteBase {

<<<<<<< HEAD
  before {
=======
  var ssc: StreamingContext = null

  override def batchDuration = Milliseconds(500)

  override def actuallyWait = true // to allow checkpoints to be written

  override def beforeFunction() {
    super.beforeFunction()
>>>>>>> 01ed8c9e
    FileUtils.deleteDirectory(new File(checkpointDir))
  }

  override def afterFunction() {
    super.afterFunction()
    if (ssc != null) ssc.stop()
    FileUtils.deleteDirectory(new File(checkpointDir))
  }

  test("basic rdd checkpoints + dstream graph checkpoint recovery") {

    assert(batchDuration === Milliseconds(500), "batchDuration for this test must be 1 second")

    conf.set("spark.streaming.clock", "org.apache.spark.streaming.util.ManualClock")

    val stateStreamCheckpointInterval = Seconds(1)

    // this ensure checkpointing occurs at least once
    val firstNumBatches = (stateStreamCheckpointInterval / batchDuration).toLong * 2
    val secondNumBatches = firstNumBatches

    // Setup the streams
    val input = (1 to 10).map(_ => Seq("a")).toSeq
    val operation = (st: DStream[String]) => {
      val updateFunc = (values: Seq[Int], state: Option[Int]) => {
        Some((values.foldLeft(0)(_ + _) + state.getOrElse(0)))
      }
      st.map(x => (x, 1))
      .updateStateByKey(updateFunc)
      .checkpoint(stateStreamCheckpointInterval)
      .map(t => (t._1, t._2))
    }
    var ssc = setupStreams(input, operation)
    var stateStream = ssc.graph.getOutputStreams().head.dependencies.head.dependencies.head

    // Run till a time such that at least one RDD in the stream should have been checkpointed,
    // then check whether some RDD has been checkpointed or not
    ssc.start()
    advanceTimeWithRealDelay(ssc, firstNumBatches)
    logInfo("Checkpoint data of state stream = \n" + stateStream.checkpointData)
    assert(!stateStream.checkpointData.checkpointFiles.isEmpty, "No checkpointed RDDs in state stream before first failure")
    stateStream.checkpointData.checkpointFiles.foreach {
      case (time, data) => {
        val file = new File(data.toString)
        assert(file.exists(), "Checkpoint file '" + file +"' for time " + time + " for state stream before first failure does not exist")
      }
    }

    // Run till a further time such that previous checkpoint files in the stream would be deleted
    // and check whether the earlier checkpoint files are deleted
    val checkpointFiles = stateStream.checkpointData.checkpointFiles.map(x => new File(x._2))
    advanceTimeWithRealDelay(ssc, secondNumBatches)
    checkpointFiles.foreach(file => assert(!file.exists, "Checkpoint file '" + file + "' was not deleted"))
    ssc.stop()

    // Restart stream computation using the checkpoint file and check whether
    // checkpointed RDDs have been restored or not
    ssc = new StreamingContext(checkpointDir)
    stateStream = ssc.graph.getOutputStreams().head.dependencies.head.dependencies.head
    logInfo("Restored data of state stream = \n[" + stateStream.generatedRDDs.mkString("\n") + "]")
    assert(!stateStream.generatedRDDs.isEmpty, "No restored RDDs in state stream after recovery from first failure")


    // Run one batch to generate a new checkpoint file and check whether some RDD
    // is present in the checkpoint data or not
    ssc.start()
    advanceTimeWithRealDelay(ssc, 1)
    assert(!stateStream.checkpointData.checkpointFiles.isEmpty, "No checkpointed RDDs in state stream before second failure")
    stateStream.checkpointData.checkpointFiles.foreach {
      case (time, data) => {
        val file = new File(data.toString)
        assert(file.exists(),
          "Checkpoint file '" + file +"' for time " + time + " for state stream before seconds failure does not exist")
      }
    }
    ssc.stop()

    // Restart stream computation from the new checkpoint file to see whether that file has
    // correct checkpoint data
    ssc = new StreamingContext(checkpointDir)
    stateStream = ssc.graph.getOutputStreams().head.dependencies.head.dependencies.head
    logInfo("Restored data of state stream = \n[" + stateStream.generatedRDDs.mkString("\n") + "]")
    assert(!stateStream.generatedRDDs.isEmpty, "No restored RDDs in state stream after recovery from second failure")

    // Adjust manual clock time as if it is being restarted after a delay; this is a hack because
    // we modify the conf object, but it works for this one property
    ssc.conf.set("spark.streaming.manualClock.jump", (batchDuration.milliseconds * 7).toString)
    ssc.start()
    advanceTimeWithRealDelay(ssc, 4)
    ssc.stop()
    System.clearProperty("spark.streaming.manualClock.jump")
    ssc = null
  }

  // This tests whether the systm can recover from a master failure with simple
  // non-stateful operations. This assumes as reliable, replayable input
  // source - TestInputDStream.
  test("recovery with map and reduceByKey operations") {
    testCheckpointedOperation(
      Seq( Seq("a", "a", "b"), Seq("", ""), Seq(), Seq("a", "a", "b"), Seq("", ""), Seq() ),
      (s: DStream[String]) => s.map(x => (x, 1)).reduceByKey(_ + _),
      Seq( Seq(("a", 2), ("b", 1)), Seq(("", 2)), Seq(), Seq(("a", 2), ("b", 1)), Seq(("", 2)), Seq() ),
      3
    )
  }


  // This tests whether the ReduceWindowedDStream's RDD checkpoints works correctly such
  // that the system can recover from a master failure. This assumes as reliable,
  // replayable input source - TestInputDStream.
  test("recovery with invertible reduceByKeyAndWindow operation") {
    val n = 10
    val w = 4
    val input = (1 to n).map(_ => Seq("a")).toSeq
    val output = Seq(Seq(("a", 1)), Seq(("a", 2)), Seq(("a", 3))) ++ (1 to (n - w + 1)).map(x => Seq(("a", 4)))
    val operation = (st: DStream[String]) => {
      st.map(x => (x, 1))
        .reduceByKeyAndWindow(_ + _, _ - _, batchDuration * w, batchDuration)
        .checkpoint(batchDuration * 2)
    }
    testCheckpointedOperation(input, operation, output, 7)
  }


  // This tests whether the StateDStream's RDD checkpoints works correctly such
  // that the system can recover from a master failure. This assumes as reliable,
  // replayable input source - TestInputDStream.
  test("recovery with updateStateByKey operation") {
    val input = (1 to 10).map(_ => Seq("a")).toSeq
    val output = (1 to 10).map(x => Seq(("a", x))).toSeq
    val operation = (st: DStream[String]) => {
      val updateFunc = (values: Seq[Int], state: Option[Int]) => {
        Some((values.foldLeft(0)(_ + _) + state.getOrElse(0)))
      }
      st.map(x => (x, 1))
        .updateStateByKey(updateFunc)
        .checkpoint(batchDuration * 2)
        .map(t => (t._1, t._2))
    }
    testCheckpointedOperation(input, operation, output, 7)
  }

  // This tests whether file input stream remembers what files were seen before
  // the master failure and uses them again to process a large window operation.
  // It also tests whether batches, whose processing was incomplete due to the
  // failure, are re-processed or not.
  test("recovery with file input stream") {
    // Set up the streaming context and input streams
    val testDir = Files.createTempDir()
    var ssc = new StreamingContext(master, framework, Seconds(1))
    ssc.checkpoint(checkpointDir)
    val fileStream = ssc.textFileStream(testDir.toString)
    // Making value 3 take large time to process, to ensure that the master
    // shuts down in the middle of processing the 3rd batch
    val mappedStream = fileStream.map(s => {
      val i = s.toInt
      if (i == 3) Thread.sleep(2000)
      i
    })

    // Reducing over a large window to ensure that recovery from master failure
    // requires reprocessing of all the files seen before the failure
    val reducedStream = mappedStream.reduceByWindow(_ + _, Seconds(30), Seconds(1))
    val outputBuffer = new ArrayBuffer[Seq[Int]]
    var outputStream = new TestOutputStream(reducedStream, outputBuffer)
    ssc.registerOutputStream(outputStream)
    ssc.start()

    // Create files and advance manual clock to process them
    //var clock = ssc.scheduler.clock.asInstanceOf[ManualClock]
    Thread.sleep(1000)
    for (i <- Seq(1, 2, 3)) {
      FileUtils.writeStringToFile(new File(testDir, i.toString), i.toString + "\n")
      // wait to make sure that the file is written such that it gets shown in the file listings
      Thread.sleep(1000)
    }
    logInfo("Output = " + outputStream.output.mkString(","))
    assert(outputStream.output.size > 0, "No files processed before restart")
    ssc.stop()

    // Verify whether files created have been recorded correctly or not
    var fileInputDStream = ssc.graph.getInputStreams().head.asInstanceOf[FileInputDStream[_, _, _]]
    def recordedFiles = fileInputDStream.files.values.flatMap(x => x)
    assert(!recordedFiles.filter(_.endsWith("1")).isEmpty)
    assert(!recordedFiles.filter(_.endsWith("2")).isEmpty)
    assert(!recordedFiles.filter(_.endsWith("3")).isEmpty)

    // Create files while the master is down
    for (i <- Seq(4, 5, 6)) {
      FileUtils.writeStringToFile(new File(testDir, i.toString), i.toString + "\n")
      Thread.sleep(1000)
    }

    // Recover context from checkpoint file and verify whether the files that were
    // recorded before failure were saved and successfully recovered
    logInfo("*********** RESTARTING ************")
    ssc = new StreamingContext(checkpointDir)
    fileInputDStream = ssc.graph.getInputStreams().head.asInstanceOf[FileInputDStream[_, _, _]]
    assert(!recordedFiles.filter(_.endsWith("1")).isEmpty)
    assert(!recordedFiles.filter(_.endsWith("2")).isEmpty)
    assert(!recordedFiles.filter(_.endsWith("3")).isEmpty)

    // Restart stream computation
    ssc.start()
    for (i <- Seq(7, 8, 9)) {
      FileUtils.writeStringToFile(new File(testDir, i.toString), i.toString + "\n")
      Thread.sleep(1000)
    }
    Thread.sleep(1000)
    logInfo("Output = " + outputStream.output.mkString("[", ", ", "]"))
    assert(outputStream.output.size > 0, "No files processed after restart")
    ssc.stop()

    // Verify whether files created while the driver was down have been recorded or not
    assert(!recordedFiles.filter(_.endsWith("4")).isEmpty)
    assert(!recordedFiles.filter(_.endsWith("5")).isEmpty)
    assert(!recordedFiles.filter(_.endsWith("6")).isEmpty)

    // Verify whether new files created after recover have been recorded or not
    assert(!recordedFiles.filter(_.endsWith("7")).isEmpty)
    assert(!recordedFiles.filter(_.endsWith("8")).isEmpty)
    assert(!recordedFiles.filter(_.endsWith("9")).isEmpty)

    // Append the new output to the old buffer
    outputStream = ssc.graph.getOutputStreams().head.asInstanceOf[TestOutputStream[Int]]
    outputBuffer ++= outputStream.output

    val expectedOutput = Seq(1, 3, 6, 10, 15, 21, 28, 36, 45)
    logInfo("--------------------------------")
    logInfo("output, size = " + outputBuffer.size)
    outputBuffer.foreach(x => logInfo("[" + x.mkString(",") + "]"))
    logInfo("expected output, size = " + expectedOutput.size)
    expectedOutput.foreach(x => logInfo("[" + x + "]"))
    logInfo("--------------------------------")

    // Verify whether all the elements received are as expected
    val output = outputBuffer.flatMap(x => x)
    assert(output.contains(6))  // To ensure that the 3rd input (i.e., 3) was processed
    output.foreach(o =>         // To ensure all the inputs are correctly added cumulatively
      assert(expectedOutput.contains(o), "Expected value " + o + " not found")
    )
    // To ensure that all the inputs were received correctly
    assert(expectedOutput.last === output.last)
  }


  /**
   * Tests a streaming operation under checkpointing, by restarting the operation
   * from checkpoint file and verifying whether the final output is correct.
   * The output is assumed to have come from a reliable queue which an replay
   * data as required.
   *
   * NOTE: This takes into consideration that the last batch processed before
   * master failure will be re-processed after restart/recovery.
   */
  def testCheckpointedOperation[U: ClassTag, V: ClassTag](
    input: Seq[Seq[U]],
    operation: DStream[U] => DStream[V],
    expectedOutput: Seq[Seq[V]],
    initialNumBatches: Int
  ) {

    // Current code assumes that:
    // number of inputs = number of outputs = number of batches to be run
    val totalNumBatches = input.size
    val nextNumBatches = totalNumBatches - initialNumBatches
    val initialNumExpectedOutputs = initialNumBatches
    val nextNumExpectedOutputs = expectedOutput.size - initialNumExpectedOutputs + 1
    // because the last batch will be processed again

    // Do the computation for initial number of batches, create checkpoint file and quit
    ssc = setupStreams[U, V](input, operation)
    ssc.start()
    val output = advanceTimeWithRealDelay[V](ssc, initialNumBatches)
    ssc.stop()
    verifyOutput[V](output, expectedOutput.take(initialNumBatches), true)
    Thread.sleep(1000)

    // Restart and complete the computation from checkpoint file
    logInfo(
      "\n-------------------------------------------\n" +
      "        Restarting stream computation          " +
      "\n-------------------------------------------\n"
    )
    ssc = new StreamingContext(checkpointDir)
    System.clearProperty("spark.driver.port")
    System.clearProperty("spark.hostPort")
    ssc.start()
    val outputNew = advanceTimeWithRealDelay[V](ssc, nextNumBatches)
    // the first element will be re-processed data of the last batch before restart
    verifyOutput[V](outputNew, expectedOutput.takeRight(nextNumExpectedOutputs), true)
    ssc.stop()
    ssc = null
  }

  /**
   * Advances the manual clock on the streaming scheduler by given number of batches.
   * It also waits for the expected amount of time for each batch.
   */
  def advanceTimeWithRealDelay[V: ClassTag](ssc: StreamingContext, numBatches: Long): Seq[Seq[V]] = {
    val clock = ssc.scheduler.clock.asInstanceOf[ManualClock]
    logInfo("Manual clock before advancing = " + clock.time)
    for (i <- 1 to numBatches.toInt) {
      clock.addToTime(batchDuration.milliseconds)
      Thread.sleep(batchDuration.milliseconds)
    }
    logInfo("Manual clock after advancing = " + clock.time)
    Thread.sleep(batchDuration.milliseconds)

    val outputStream = ssc.graph.getOutputStreams.head.asInstanceOf[TestOutputStreamWithPartitions[V]]
    outputStream.output.map(_.flatten)
  }
}<|MERGE_RESOLUTION|>--- conflicted
+++ resolved
@@ -42,9 +42,6 @@
  */
 class CheckpointSuite extends TestSuiteBase {
 
-<<<<<<< HEAD
-  before {
-=======
   var ssc: StreamingContext = null
 
   override def batchDuration = Milliseconds(500)
@@ -53,7 +50,6 @@
 
   override def beforeFunction() {
     super.beforeFunction()
->>>>>>> 01ed8c9e
     FileUtils.deleteDirectory(new File(checkpointDir))
   }
 
