package org.apache.spark.sgx

import java.util.concurrent.Callable

import org.apache.spark.broadcast.Broadcast
import org.apache.spark.internal.Logging
import org.apache.spark.sgx.broadcast.SgxBroadcastEnclave
import org.apache.spark.sgx.broadcast.SgxBroadcastProviderIdentifier
import org.apache.spark.sgx.iterator.MsgAccessFakeIterator

class SgxMainRunner(com: SgxCommunicator) extends Callable[Unit] with Logging {
	def call(): Unit = {
		while(true) {
<<<<<<< HEAD
			val recv = com.recvOne()
			logDebug("Received: " + recv)

			val result = recv match {
				case x: SgxMessage[_] => x.execute()

				case x: SgxBroadcastProviderIdentifier =>
					logDebug("Accessing broadcast provider " + x)
					x.connect()
					true
=======
			try {
				val recv = com.recvOne()
				logDebug("Received: " + recv)

				val result = recv match {
					case x: SgxMessage[_] => x.execute()

					case x: SgxBroadcastProviderIdentifier =>
						logDebug("Accessing broadcast provider " + x)
						x.connect()
						true

					case x: MsgAccessFakeIterator[_] =>
						logDebug("Accessing Fake iterator " + x)
	//					SgxFactory.newSgxIteratorProvider[Any](SgxMain.fakeIterators.remove(x.fakeId), true).getIdentifier
						x.fakeIt.provide()
				}
				logDebug("Result: " + result + " (" + result.getClass().getSimpleName + ")")

				if (result != null) com.sendOne(result)
			} catch {
				case e: Exception =>
					logDebug(e.getMessage)
					logDebug(e.getStackTraceString)
>>>>>>> fcc6fd1e
			}
		}

		com.close()
	}

	override def toString() = getClass.getSimpleName + "(com=" + com + ")"
}<|MERGE_RESOLUTION|>--- conflicted
+++ resolved
@@ -11,7 +11,6 @@
 class SgxMainRunner(com: SgxCommunicator) extends Callable[Unit] with Logging {
 	def call(): Unit = {
 		while(true) {
-<<<<<<< HEAD
 			val recv = com.recvOne()
 			logDebug("Received: " + recv)
 
@@ -22,33 +21,10 @@
 					logDebug("Accessing broadcast provider " + x)
 					x.connect()
 					true
-=======
-			try {
-				val recv = com.recvOne()
-				logDebug("Received: " + recv)
-
-				val result = recv match {
-					case x: SgxMessage[_] => x.execute()
-
-					case x: SgxBroadcastProviderIdentifier =>
-						logDebug("Accessing broadcast provider " + x)
-						x.connect()
-						true
-
-					case x: MsgAccessFakeIterator[_] =>
-						logDebug("Accessing Fake iterator " + x)
-	//					SgxFactory.newSgxIteratorProvider[Any](SgxMain.fakeIterators.remove(x.fakeId), true).getIdentifier
-						x.fakeIt.provide()
-				}
-				logDebug("Result: " + result + " (" + result.getClass().getSimpleName + ")")
-
-				if (result != null) com.sendOne(result)
-			} catch {
-				case e: Exception =>
-					logDebug(e.getMessage)
-					logDebug(e.getStackTraceString)
->>>>>>> fcc6fd1e
 			}
+			
+      logDebug("Result: " + result + " (" + result.getClass().getSimpleName + ")")
+      if (result != null) com.sendOne(result)			
 		}
 
 		com.close()
