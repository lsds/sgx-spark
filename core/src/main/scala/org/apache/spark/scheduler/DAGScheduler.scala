/*
 * Licensed to the Apache Software Foundation (ASF) under one or more
 * contributor license agreements.  See the NOTICE file distributed with
 * this work for additional information regarding copyright ownership.
 * The ASF licenses this file to You under the Apache License, Version 2.0
 * (the "License"); you may not use this file except in compliance with
 * the License.  You may obtain a copy of the License at
 *
 *    http://www.apache.org/licenses/LICENSE-2.0
 *
 * Unless required by applicable law or agreed to in writing, software
 * distributed under the License is distributed on an "AS IS" BASIS,
 * WITHOUT WARRANTIES OR CONDITIONS OF ANY KIND, either express or implied.
 * See the License for the specific language governing permissions and
 * limitations under the License.
 */

package org.apache.spark.scheduler

import java.io.NotSerializableException
import java.util.Properties
import java.util.concurrent.TimeUnit
import java.util.concurrent.atomic.AtomicInteger

import scala.annotation.tailrec
import scala.collection.Map
import scala.collection.mutable.{ArrayStack, HashMap, HashSet}
import scala.concurrent.duration._
import scala.language.existentials
import scala.language.postfixOps
import scala.util.control.NonFatal

import org.apache.commons.lang3.SerializationUtils

import org.apache.spark._
import org.apache.spark.broadcast.Broadcast
import org.apache.spark.executor.TaskMetrics
import org.apache.spark.internal.Logging
import org.apache.spark.internal.config
import org.apache.spark.network.util.JavaUtils
import org.apache.spark.partial.{ApproximateActionListener, ApproximateEvaluator, PartialResult}
import org.apache.spark.rdd.RDD
import org.apache.spark.rpc.RpcTimeout
import org.apache.spark.storage._
import org.apache.spark.storage.BlockManagerMessages.BlockManagerHeartbeat
import org.apache.spark.util._

/**
 * The high-level scheduling layer that implements stage-oriented scheduling. It computes a DAG of
 * stages for each job, keeps track of which RDDs and stage outputs are materialized, and finds a
 * minimal schedule to run the job. It then submits stages as TaskSets to an underlying
 * TaskScheduler implementation that runs them on the cluster. A TaskSet contains fully independent
 * tasks that can run right away based on the data that's already on the cluster (e.g. map output
 * files from previous stages), though it may fail if this data becomes unavailable.
 *
 * Spark stages are created by breaking the RDD graph at shuffle boundaries. RDD operations with
 * "narrow" dependencies, like map() and filter(), are pipelined together into one set of tasks
 * in each stage, but operations with shuffle dependencies require multiple stages (one to write a
 * set of map output files, and another to read those files after a barrier). In the end, every
 * stage will have only shuffle dependencies on other stages, and may compute multiple operations
 * inside it. The actual pipelining of these operations happens in the RDD.compute() functions of
 * various RDDs
 *
 * In addition to coming up with a DAG of stages, the DAGScheduler also determines the preferred
 * locations to run each task on, based on the current cache status, and passes these to the
 * low-level TaskScheduler. Furthermore, it handles failures due to shuffle output files being
 * lost, in which case old stages may need to be resubmitted. Failures *within* a stage that are
 * not caused by shuffle file loss are handled by the TaskScheduler, which will retry each task
 * a small number of times before cancelling the whole stage.
 *
 * When looking through this code, there are several key concepts:
 *
 *  - Jobs (represented by [[ActiveJob]]) are the top-level work items submitted to the scheduler.
 *    For example, when the user calls an action, like count(), a job will be submitted through
 *    submitJob. Each Job may require the execution of multiple stages to build intermediate data.
 *
 *  - Stages ([[Stage]]) are sets of tasks that compute intermediate results in jobs, where each
 *    task computes the same function on partitions of the same RDD. Stages are separated at shuffle
 *    boundaries, which introduce a barrier (where we must wait for the previous stage to finish to
 *    fetch outputs). There are two types of stages: [[ResultStage]], for the final stage that
 *    executes an action, and [[ShuffleMapStage]], which writes map output files for a shuffle.
 *    Stages are often shared across multiple jobs, if these jobs reuse the same RDDs.
 *
 *  - Tasks are individual units of work, each sent to one machine.
 *
 *  - Cache tracking: the DAGScheduler figures out which RDDs are cached to avoid recomputing them
 *    and likewise remembers which shuffle map stages have already produced output files to avoid
 *    redoing the map side of a shuffle.
 *
 *  - Preferred locations: the DAGScheduler also computes where to run each task in a stage based
 *    on the preferred locations of its underlying RDDs, or the location of cached or shuffle data.
 *
 *  - Cleanup: all data structures are cleared when the running jobs that depend on them finish,
 *    to prevent memory leaks in a long-running application.
 *
 * To recover from failures, the same stage might need to run multiple times, which are called
 * "attempts". If the TaskScheduler reports that a task failed because a map output file from a
 * previous stage was lost, the DAGScheduler resubmits that lost stage. This is detected through a
 * CompletionEvent with FetchFailed, or an ExecutorLost event. The DAGScheduler will wait a small
 * amount of time to see whether other nodes or tasks fail, then resubmit TaskSets for any lost
 * stage(s) that compute the missing tasks. As part of this process, we might also have to create
 * Stage objects for old (finished) stages where we previously cleaned up the Stage object. Since
 * tasks from the old attempt of a stage could still be running, care must be taken to map any
 * events received in the correct Stage object.
 *
 * Here's a checklist to use when making or reviewing changes to this class:
 *
 *  - All data structures should be cleared when the jobs involving them end to avoid indefinite
 *    accumulation of state in long-running programs.
 *
 *  - When adding a new data structure, update `DAGSchedulerSuite.assertDataStructuresEmpty` to
 *    include the new structure. This will help to catch memory leaks.
 */
private[spark]
class DAGScheduler(
    private[scheduler] val sc: SparkContext,
    private[scheduler] val taskScheduler: TaskScheduler,
    listenerBus: LiveListenerBus,
    mapOutputTracker: MapOutputTrackerMaster,
    blockManagerMaster: BlockManagerMaster,
    env: SparkEnv,
    clock: Clock = new SystemClock())
  extends Logging {

  def this(sc: SparkContext, taskScheduler: TaskScheduler) = {
    this(
      sc,
      taskScheduler,
      sc.listenerBus,
      sc.env.mapOutputTracker.asInstanceOf[MapOutputTrackerMaster],
      sc.env.blockManager.master,
      sc.env)
  }

  def this(sc: SparkContext) = this(sc, sc.taskScheduler)

  private[spark] val metricsSource: DAGSchedulerSource = new DAGSchedulerSource(this)

  private[scheduler] val nextJobId = new AtomicInteger(0)
  private[scheduler] def numTotalJobs: Int = nextJobId.get()
  private val nextStageId = new AtomicInteger(0)

  private[scheduler] val jobIdToStageIds = new HashMap[Int, HashSet[Int]]
  private[scheduler] val stageIdToStage = new HashMap[Int, Stage]
  /**
   * Mapping from shuffle dependency ID to the ShuffleMapStage that will generate the data for
   * that dependency. Only includes stages that are part of currently running job (when the job(s)
   * that require the shuffle stage complete, the mapping will be removed, and the only record of
   * the shuffle data will be in the MapOutputTracker).
   */
  private[scheduler] val shuffleIdToMapStage = new HashMap[Int, ShuffleMapStage]
  private[scheduler] val jobIdToActiveJob = new HashMap[Int, ActiveJob]

  // Stages we need to run whose parents aren't done
  private[scheduler] val waitingStages = new HashSet[Stage]

  // Stages we are running right now
  private[scheduler] val runningStages = new HashSet[Stage]

  // Stages that must be resubmitted due to fetch failures
  private[scheduler] val failedStages = new HashSet[Stage]

  private[scheduler] val activeJobs = new HashSet[ActiveJob]

  /**
   * Contains the locations that each RDD's partitions are cached on.  This map's keys are RDD ids
   * and its values are arrays indexed by partition numbers. Each array value is the set of
   * locations where that RDD partition is cached.
   *
   * All accesses to this map should be guarded by synchronizing on it (see SPARK-4454).
   */
  private val cacheLocs = new HashMap[Int, IndexedSeq[Seq[TaskLocation]]]

  // For tracking failed nodes, we use the MapOutputTracker's epoch number, which is sent with
  // every task. When we detect a node failing, we note the current epoch number and failed
  // executor, increment it for new tasks, and use this to ignore stray ShuffleMapTask results.
  //
  // TODO: Garbage collect information about failure epochs when we know there are no more
  //       stray messages to detect.
  private val failedEpoch = new HashMap[String, Long]

  private [scheduler] val outputCommitCoordinator = env.outputCommitCoordinator

  // A closure serializer that we reuse.
  // This is only safe because DAGScheduler runs in a single thread.
  private val closureSerializer = SparkEnv.get.closureSerializer.newInstance()

  /** If enabled, FetchFailed will not cause stage retry, in order to surface the problem. */
  private val disallowStageRetryForTest = sc.getConf.getBoolean("spark.test.noStageRetry", false)

  /**
   * Whether to unregister all the outputs on the host in condition that we receive a FetchFailure,
   * this is set default to false, which means, we only unregister the outputs related to the exact
   * executor(instead of the host) on a FetchFailure.
   */
  private[scheduler] val unRegisterOutputOnHostOnFetchFailure =
    sc.getConf.get(config.UNREGISTER_OUTPUT_ON_HOST_ON_FETCH_FAILURE)

  /**
   * Number of consecutive stage attempts allowed before a stage is aborted.
   */
  private[scheduler] val maxConsecutiveStageAttempts =
    sc.getConf.getInt("spark.stage.maxConsecutiveAttempts",
      DAGScheduler.DEFAULT_MAX_CONSECUTIVE_STAGE_ATTEMPTS)

  private val messageScheduler =
    ThreadUtils.newDaemonSingleThreadScheduledExecutor("dag-scheduler-message")

  private[scheduler] val eventProcessLoop = new DAGSchedulerEventProcessLoop(this)
  taskScheduler.setDAGScheduler(this)

  /**
   * Called by the TaskSetManager to report task's starting.
   */
  def taskStarted(task: Task[_], taskInfo: TaskInfo) {
    eventProcessLoop.post(BeginEvent(task, taskInfo))
  }

  /**
   * Called by the TaskSetManager to report that a task has completed
   * and results are being fetched remotely.
   */
  def taskGettingResult(taskInfo: TaskInfo) {
    eventProcessLoop.post(GettingResultEvent(taskInfo))
  }

  /**
   * Called by the TaskSetManager to report task completions or failures.
   */
  def taskEnded(
      task: Task[_],
      reason: TaskEndReason,
      result: Any,
      accumUpdates: Seq[AccumulatorV2[_, _]],
      taskInfo: TaskInfo): Unit = {
    eventProcessLoop.post(
      CompletionEvent(task, reason, result, accumUpdates, taskInfo))
  }

  /**
   * Update metrics for in-progress tasks and let the master know that the BlockManager is still
   * alive. Return true if the driver knows about the given block manager. Otherwise, return false,
   * indicating that the block manager should re-register.
   */
  def executorHeartbeatReceived(
      execId: String,
      // (taskId, stageId, stageAttemptId, accumUpdates)
      accumUpdates: Array[(Long, Int, Int, Seq[AccumulableInfo])],
      blockManagerId: BlockManagerId): Boolean = {
    listenerBus.post(SparkListenerExecutorMetricsUpdate(execId, accumUpdates))
    blockManagerMaster.driverEndpoint.askSync[Boolean](
      BlockManagerHeartbeat(blockManagerId), new RpcTimeout(600 seconds, "BlockManagerHeartbeat"))
  }

  /**
   * Called by TaskScheduler implementation when an executor fails.
   */
  def executorLost(execId: String, reason: ExecutorLossReason): Unit = {
    eventProcessLoop.post(ExecutorLost(execId, reason))
  }

  /**
   * Called by TaskScheduler implementation when a worker is removed.
   */
  def workerRemoved(workerId: String, host: String, message: String): Unit = {
    eventProcessLoop.post(WorkerRemoved(workerId, host, message))
  }

  /**
   * Called by TaskScheduler implementation when a host is added.
   */
  def executorAdded(execId: String, host: String): Unit = {
    eventProcessLoop.post(ExecutorAdded(execId, host))
  }

  /**
   * Called by the TaskSetManager to cancel an entire TaskSet due to either repeated failures or
   * cancellation of the job itself.
   */
  def taskSetFailed(taskSet: TaskSet, reason: String, exception: Option[Throwable]): Unit = {
    eventProcessLoop.post(TaskSetFailed(taskSet, reason, exception))
  }

  /**
   * Called by the TaskSetManager when it decides a speculative task is needed.
   */
  def speculativeTaskSubmitted(task: Task[_]): Unit = {
    eventProcessLoop.post(SpeculativeTaskSubmitted(task))
  }

  private[scheduler]
  def getCacheLocs(rdd: RDD[_]): IndexedSeq[Seq[TaskLocation]] = cacheLocs.synchronized {
    // Note: this doesn't use `getOrElse()` because this method is called O(num tasks) times
    if (!cacheLocs.contains(rdd.id)) {
      // Note: if the storage level is NONE, we don't need to get locations from block manager.
      val locs: IndexedSeq[Seq[TaskLocation]] = if (rdd.getStorageLevel == StorageLevel.NONE) {
        IndexedSeq.fill(rdd.partitions.length)(Nil)
      } else {
        val blockIds =
          rdd.partitions.indices.map(index => RDDBlockId(rdd.id, index)).toArray[BlockId]
        blockManagerMaster.getLocations(blockIds).map { bms =>
          bms.map(bm => TaskLocation(bm.host, bm.executorId))
        }
      }
      cacheLocs(rdd.id) = locs
    }
    cacheLocs(rdd.id)
  }

  private def clearCacheLocs(): Unit = cacheLocs.synchronized {
    cacheLocs.clear()
  }

  /**
   * Gets a shuffle map stage if one exists in shuffleIdToMapStage. Otherwise, if the
   * shuffle map stage doesn't already exist, this method will create the shuffle map stage in
   * addition to any missing ancestor shuffle map stages.
   */
  private def getOrCreateShuffleMapStage(
      shuffleDep: ShuffleDependency[_, _, _],
      firstJobId: Int): ShuffleMapStage = {
    shuffleIdToMapStage.get(shuffleDep.shuffleId) match {
      case Some(stage) =>
        stage

      case None =>
        // Create stages for all missing ancestor shuffle dependencies.
        getMissingAncestorShuffleDependencies(shuffleDep.rdd).foreach { dep =>
          // Even though getMissingAncestorShuffleDependencies only returns shuffle dependencies
          // that were not already in shuffleIdToMapStage, it's possible that by the time we
          // get to a particular dependency in the foreach loop, it's been added to
          // shuffleIdToMapStage by the stage creation process for an earlier dependency. See
          // SPARK-13902 for more information.
          if (!shuffleIdToMapStage.contains(dep.shuffleId)) {
            createShuffleMapStage(dep, firstJobId)
          }
        }
        // Finally, create a stage for the given shuffle dependency.
        createShuffleMapStage(shuffleDep, firstJobId)
    }
  }

  /**
   * Creates a ShuffleMapStage that generates the given shuffle dependency's partitions. If a
   * previously run stage generated the same shuffle data, this function will copy the output
   * locations that are still available from the previous shuffle to avoid unnecessarily
   * regenerating data.
   */
  def createShuffleMapStage(shuffleDep: ShuffleDependency[_, _, _], jobId: Int): ShuffleMapStage = {
    val rdd = shuffleDep.rdd
    val numTasks = rdd.partitions.length
    val parents = getOrCreateParentStages(rdd, jobId)
    val id = nextStageId.getAndIncrement()
    val stage = new ShuffleMapStage(
      id, rdd, numTasks, parents, jobId, rdd.creationSite, shuffleDep, mapOutputTracker)

    stageIdToStage(id) = stage
    shuffleIdToMapStage(shuffleDep.shuffleId) = stage
    updateJobIdStageIdMaps(jobId, stage)

    if (!mapOutputTracker.containsShuffle(shuffleDep.shuffleId)) {
      // Kind of ugly: need to register RDDs with the cache and map output tracker here
      // since we can't do it in the RDD constructor because # of partitions is unknown
      logInfo("Registering RDD " + rdd.id + " (" + rdd.getCreationSite + ")")
      mapOutputTracker.registerShuffle(shuffleDep.shuffleId, rdd.partitions.length)
    }
    stage
  }

  /**
   * Create a ResultStage associated with the provided jobId.
   */
  private def createResultStage(
      rdd: RDD[_],
      func: (TaskContext, Iterator[_]) => _,
      partitions: Array[Int],
      jobId: Int,
      callSite: CallSite): ResultStage = {
    val parents = getOrCreateParentStages(rdd, jobId)
    val id = nextStageId.getAndIncrement()
    val stage = new ResultStage(id, rdd, func, partitions, parents, jobId, callSite)
    stageIdToStage(id) = stage
    updateJobIdStageIdMaps(jobId, stage)
    stage
  }

  /**
   * Get or create the list of parent stages for a given RDD.  The new Stages will be created with
   * the provided firstJobId.
   */
  private def getOrCreateParentStages(rdd: RDD[_], firstJobId: Int): List[Stage] = {
    getShuffleDependencies(rdd).map { shuffleDep =>
      getOrCreateShuffleMapStage(shuffleDep, firstJobId)
    }.toList
  }

  /** Find ancestor shuffle dependencies that are not registered in shuffleToMapStage yet */
  private def getMissingAncestorShuffleDependencies(
      rdd: RDD[_]): ArrayStack[ShuffleDependency[_, _, _]] = {
    val ancestors = new ArrayStack[ShuffleDependency[_, _, _]]
    val visited = new HashSet[RDD[_]]
    // We are manually maintaining a stack here to prevent StackOverflowError
    // caused by recursively visiting
    val waitingForVisit = new ArrayStack[RDD[_]]
    waitingForVisit.push(rdd)
    while (waitingForVisit.nonEmpty) {
      val toVisit = waitingForVisit.pop()
      if (!visited(toVisit)) {
        visited += toVisit
        getShuffleDependencies(toVisit).foreach { shuffleDep =>
          if (!shuffleIdToMapStage.contains(shuffleDep.shuffleId)) {
            ancestors.push(shuffleDep)
            waitingForVisit.push(shuffleDep.rdd)
          } // Otherwise, the dependency and its ancestors have already been registered.
        }
      }
    }
    ancestors
  }

  /**
   * Returns shuffle dependencies that are immediate parents of the given RDD.
   *
   * This function will not return more distant ancestors.  For example, if C has a shuffle
   * dependency on B which has a shuffle dependency on A:
   *
   * A <-- B <-- C
   *
   * calling this function with rdd C will only return the B <-- C dependency.
   *
   * This function is scheduler-visible for the purpose of unit testing.
   */
  private[scheduler] def getShuffleDependencies(
      rdd: RDD[_]): HashSet[ShuffleDependency[_, _, _]] = {
    val parents = new HashSet[ShuffleDependency[_, _, _]]
    val visited = new HashSet[RDD[_]]
    val waitingForVisit = new ArrayStack[RDD[_]]
    waitingForVisit.push(rdd)
    while (waitingForVisit.nonEmpty) {
      val toVisit = waitingForVisit.pop()
      if (!visited(toVisit)) {
        visited += toVisit
        toVisit.dependencies.foreach {
          case shuffleDep: ShuffleDependency[_, _, _] =>
            parents += shuffleDep
          case dependency =>
            waitingForVisit.push(dependency.rdd)
        }
      }
    }
    parents
  }

  private def getMissingParentStages(stage: Stage): List[Stage] = {
    val missing = new HashSet[Stage]
    val visited = new HashSet[RDD[_]]
    // We are manually maintaining a stack here to prevent StackOverflowError
    // caused by recursively visiting
    val waitingForVisit = new ArrayStack[RDD[_]]
    def visit(rdd: RDD[_]) {
      if (!visited(rdd)) {
        visited += rdd
        val rddHasUncachedPartitions = getCacheLocs(rdd).contains(Nil)
        if (rddHasUncachedPartitions) {
          for (dep <- rdd.dependencies) {
            dep match {
              case shufDep: ShuffleDependency[_, _, _] =>
                val mapStage = getOrCreateShuffleMapStage(shufDep, stage.firstJobId)
                if (!mapStage.isAvailable) {
                  missing += mapStage
                }
              case narrowDep: NarrowDependency[_] =>
                waitingForVisit.push(narrowDep.rdd)
            }
          }
        }
      }
    }
    waitingForVisit.push(stage.rdd)
    while (waitingForVisit.nonEmpty) {
      visit(waitingForVisit.pop())
    }
    missing.toList
  }

  /**
   * Registers the given jobId among the jobs that need the given stage and
   * all of that stage's ancestors.
   */
  private def updateJobIdStageIdMaps(jobId: Int, stage: Stage): Unit = {
    @tailrec
    def updateJobIdStageIdMapsList(stages: List[Stage]) {
      if (stages.nonEmpty) {
        val s = stages.head
        s.jobIds += jobId
        jobIdToStageIds.getOrElseUpdate(jobId, new HashSet[Int]()) += s.id
        val parentsWithoutThisJobId = s.parents.filter { ! _.jobIds.contains(jobId) }
        updateJobIdStageIdMapsList(parentsWithoutThisJobId ++ stages.tail)
      }
    }
    updateJobIdStageIdMapsList(List(stage))
  }

  /**
   * Removes state for job and any stages that are not needed by any other job.  Does not
   * handle cancelling tasks or notifying the SparkListener about finished jobs/stages/tasks.
   *
   * @param job The job whose state to cleanup.
   */
  private def cleanupStateForJobAndIndependentStages(job: ActiveJob): Unit = {
    val registeredStages = jobIdToStageIds.get(job.jobId)
    if (registeredStages.isEmpty || registeredStages.get.isEmpty) {
      logError("No stages registered for job " + job.jobId)
    } else {
      stageIdToStage.filterKeys(stageId => registeredStages.get.contains(stageId)).foreach {
        case (stageId, stage) =>
          val jobSet = stage.jobIds
          if (!jobSet.contains(job.jobId)) {
            logError(
              "Job %d not registered for stage %d even though that stage was registered for the job"
              .format(job.jobId, stageId))
          } else {
            def removeStage(stageId: Int) {
              // data structures based on Stage
              for (stage <- stageIdToStage.get(stageId)) {
                if (runningStages.contains(stage)) {
                  logDebug("Removing running stage %d".format(stageId))
                  runningStages -= stage
                }
                for ((k, v) <- shuffleIdToMapStage.find(_._2 == stage)) {
                  shuffleIdToMapStage.remove(k)
                }
                if (waitingStages.contains(stage)) {
                  logDebug("Removing stage %d from waiting set.".format(stageId))
                  waitingStages -= stage
                }
                if (failedStages.contains(stage)) {
                  logDebug("Removing stage %d from failed set.".format(stageId))
                  failedStages -= stage
                }
              }
              // data structures based on StageId
              stageIdToStage -= stageId
              logDebug("After removal of stage %d, remaining stages = %d"
                .format(stageId, stageIdToStage.size))
            }

            jobSet -= job.jobId
            if (jobSet.isEmpty) { // no other job needs this stage
              removeStage(stageId)
            }
          }
      }
    }
    jobIdToStageIds -= job.jobId
    jobIdToActiveJob -= job.jobId
    activeJobs -= job
    job.finalStage match {
      case r: ResultStage => r.removeActiveJob()
      case m: ShuffleMapStage => m.removeActiveJob(job)
    }
  }

  /**
   * Submit an action job to the scheduler.
   *
   * @param rdd target RDD to run tasks on
   * @param func a function to run on each partition of the RDD
   * @param partitions set of partitions to run on; some jobs may not want to compute on all
   *   partitions of the target RDD, e.g. for operations like first()
   * @param callSite where in the user program this job was called
   * @param resultHandler callback to pass each result to
   * @param properties scheduler properties to attach to this job, e.g. fair scheduler pool name
   *
   * @return a JobWaiter object that can be used to block until the job finishes executing
   *         or can be used to cancel the job.
   *
   * @throws IllegalArgumentException when partitions ids are illegal
   */
  def submitJob[T, U](
      rdd: RDD[T],
      func: (TaskContext, Iterator[T]) => U,
      partitions: Seq[Int],
      callSite: CallSite,
      resultHandler: (Int, U) => Unit,
      properties: Properties): JobWaiter[U] = {
    // Check to make sure we are not launching a task on a partition that does not exist.
	  logDebug("submitJob 1")
    val maxPartitions = rdd.partitions.length
    logDebug("submitJob 2")
    partitions.find(p => p >= maxPartitions || p < 0).foreach { p =>
      throw new IllegalArgumentException(
        "Attempting to access a non-existent partition: " + p + ". " +
          "Total number of partitions: " + maxPartitions)
    }
logDebug("submitJob 3")
    val jobId = nextJobId.getAndIncrement()
    logDebug("submitJob 4")
    if (partitions.size == 0) {
      // Return immediately if the job is running 0 tasks
      return new JobWaiter[U](this, jobId, 0, resultHandler)
    }
logDebug("submitJob 5")

    assert(partitions.size > 0)
    val func2 = func.asInstanceOf[(TaskContext, Iterator[_]) => _]
logDebug("submitJob 6")
    val waiter = new JobWaiter(this, jobId, partitions.size, resultHandler)
logDebug("submitJob 7")
    eventProcessLoop.post(JobSubmitted(
      jobId, rdd, func2, partitions.toArray, callSite, waiter,
      SerializationUtils.clone(properties)))
      logDebug("submitJob 8")
    waiter
  }

  /**
   * Run an action job on the given RDD and pass all the results to the resultHandler function as
   * they arrive.
   *
   * @param rdd target RDD to run tasks on
   * @param func a function to run on each partition of the RDD
   * @param partitions set of partitions to run on; some jobs may not want to compute on all
   *   partitions of the target RDD, e.g. for operations like first()
   * @param callSite where in the user program this job was called
   * @param resultHandler callback to pass each result to
   * @param properties scheduler properties to attach to this job, e.g. fair scheduler pool name
   *
   * @note Throws `Exception` when the job fails
   */
  def runJob[T, U](
      rdd: RDD[T],
      func: (TaskContext, Iterator[T]) => U,
      partitions: Seq[Int],
      callSite: CallSite,
      resultHandler: (Int, U) => Unit,
      properties: Properties): Unit = {
    val start = System.nanoTime
    logDebug("runJob A")
    val waiter = submitJob(rdd, func, partitions, callSite, resultHandler, properties)
    logDebug("runJob B")
    ThreadUtils.awaitReady(waiter.completionFuture, Duration.Inf)
    logDebug("runJob C")
    waiter.completionFuture.value.get match {
      case scala.util.Success(_) =>
        logInfo("Job %d finished: %s, took %f s".format
          (waiter.jobId, callSite.shortForm, (System.nanoTime - start) / 1e9))
      case scala.util.Failure(exception) =>
        logInfo("Job %d failed: %s, took %f s".format
          (waiter.jobId, callSite.shortForm, (System.nanoTime - start) / 1e9))
        // SPARK-8644: Include user stack trace in exceptions coming from DAGScheduler.
        val callerStackTrace = Thread.currentThread().getStackTrace.tail
        exception.setStackTrace(exception.getStackTrace ++ callerStackTrace)
        throw exception
    }
    logDebug("runJob D")
  }

  /**
   * Run an approximate job on the given RDD and pass all the results to an ApproximateEvaluator
   * as they arrive. Returns a partial result object from the evaluator.
   *
   * @param rdd target RDD to run tasks on
   * @param func a function to run on each partition of the RDD
   * @param evaluator `ApproximateEvaluator` to receive the partial results
   * @param callSite where in the user program this job was called
   * @param timeout maximum time to wait for the job, in milliseconds
   * @param properties scheduler properties to attach to this job, e.g. fair scheduler pool name
   */
  def runApproximateJob[T, U, R](
      rdd: RDD[T],
      func: (TaskContext, Iterator[T]) => U,
      evaluator: ApproximateEvaluator[U, R],
      callSite: CallSite,
      timeout: Long,
      properties: Properties): PartialResult[R] = {
    val listener = new ApproximateActionListener(rdd, func, evaluator, timeout)
    val func2 = func.asInstanceOf[(TaskContext, Iterator[_]) => _]
    val partitions = (0 until rdd.partitions.length).toArray
    val jobId = nextJobId.getAndIncrement()
    eventProcessLoop.post(JobSubmitted(
      jobId, rdd, func2, partitions, callSite, listener, SerializationUtils.clone(properties)))
    listener.awaitResult()    // Will throw an exception if the job fails
  }

  /**
   * Submit a shuffle map stage to run independently and get a JobWaiter object back. The waiter
   * can be used to block until the job finishes executing or can be used to cancel the job.
   * This method is used for adaptive query planning, to run map stages and look at statistics
   * about their outputs before submitting downstream stages.
   *
   * @param dependency the ShuffleDependency to run a map stage for
   * @param callback function called with the result of the job, which in this case will be a
   *   single MapOutputStatistics object showing how much data was produced for each partition
   * @param callSite where in the user program this job was submitted
   * @param properties scheduler properties to attach to this job, e.g. fair scheduler pool name
   */
  def submitMapStage[K, V, C](
      dependency: ShuffleDependency[K, V, C],
      callback: MapOutputStatistics => Unit,
      callSite: CallSite,
      properties: Properties): JobWaiter[MapOutputStatistics] = {

    val rdd = dependency.rdd
    val jobId = nextJobId.getAndIncrement()
    if (rdd.partitions.length == 0) {
      throw new SparkException("Can't run submitMapStage on RDD with 0 partitions")
    }

    // We create a JobWaiter with only one "task", which will be marked as complete when the whole
    // map stage has completed, and will be passed the MapOutputStatistics for that stage.
    // This makes it easier to avoid race conditions between the user code and the map output
    // tracker that might result if we told the user the stage had finished, but then they queries
    // the map output tracker and some node failures had caused the output statistics to be lost.
    val waiter = new JobWaiter(this, jobId, 1, (i: Int, r: MapOutputStatistics) => callback(r))
    eventProcessLoop.post(MapStageSubmitted(
      jobId, dependency, callSite, waiter, SerializationUtils.clone(properties)))
    waiter
  }

  /**
   * Cancel a job that is running or waiting in the queue.
   */
  def cancelJob(jobId: Int, reason: Option[String]): Unit = {
    logInfo("Asked to cancel job " + jobId)
    eventProcessLoop.post(JobCancelled(jobId, reason))
  }

  /**
   * Cancel all jobs in the given job group ID.
   */
  def cancelJobGroup(groupId: String): Unit = {
    logInfo("Asked to cancel job group " + groupId)
    eventProcessLoop.post(JobGroupCancelled(groupId))
  }

  /**
   * Cancel all jobs that are running or waiting in the queue.
   */
  def cancelAllJobs(): Unit = {
    eventProcessLoop.post(AllJobsCancelled)
  }

  private[scheduler] def doCancelAllJobs() {
    // Cancel all running jobs.
    runningStages.map(_.firstJobId).foreach(handleJobCancellation(_,
      Option("as part of cancellation of all jobs")))
    activeJobs.clear() // These should already be empty by this point,
    jobIdToActiveJob.clear() // but just in case we lost track of some jobs...
  }

  /**
   * Cancel all jobs associated with a running or scheduled stage.
   */
  def cancelStage(stageId: Int, reason: Option[String]) {
    eventProcessLoop.post(StageCancelled(stageId, reason))
  }

  /**
   * Kill a given task. It will be retried.
   *
   * @return Whether the task was successfully killed.
   */
  def killTaskAttempt(taskId: Long, interruptThread: Boolean, reason: String): Boolean = {
    taskScheduler.killTaskAttempt(taskId, interruptThread, reason)
  }

  /**
   * Resubmit any failed stages. Ordinarily called after a small amount of time has passed since
   * the last fetch failure.
   */
  private[scheduler] def resubmitFailedStages() {
    if (failedStages.size > 0) {
      // Failed stages may be removed by job cancellation, so failed might be empty even if
      // the ResubmitFailedStages event has been scheduled.
      logInfo("Resubmitting failed stages")
      clearCacheLocs()
      val failedStagesCopy = failedStages.toArray
      failedStages.clear()
      for (stage <- failedStagesCopy.sortBy(_.firstJobId)) {
        submitStage(stage)
      }
    }
  }

  /**
   * Check for waiting stages which are now eligible for resubmission.
   * Submits stages that depend on the given parent stage. Called when the parent stage completes
   * successfully.
   */
  private def submitWaitingChildStages(parent: Stage) {
    logTrace(s"Checking if any dependencies of $parent are now runnable")
    logTrace("running: " + runningStages)
    logTrace("waiting: " + waitingStages)
    logTrace("failed: " + failedStages)
    val childStages = waitingStages.filter(_.parents.contains(parent)).toArray
    waitingStages --= childStages
    for (stage <- childStages.sortBy(_.firstJobId)) {
      submitStage(stage)
    }
  }

  /** Finds the earliest-created active job that needs the stage */
  // TODO: Probably should actually find among the active jobs that need this
  // stage the one with the highest priority (highest-priority pool, earliest created).
  // That should take care of at least part of the priority inversion problem with
  // cross-job dependencies.
  private def activeJobForStage(stage: Stage): Option[Int] = {
    val jobsThatUseStage: Array[Int] = stage.jobIds.toArray.sorted
    jobsThatUseStage.find(jobIdToActiveJob.contains)
  }

  private[scheduler] def handleJobGroupCancelled(groupId: String) {
    // Cancel all jobs belonging to this job group.
    // First finds all active jobs with this group id, and then kill stages for them.
    val activeInGroup = activeJobs.filter { activeJob =>
      Option(activeJob.properties).exists {
        _.getProperty(SparkContext.SPARK_JOB_GROUP_ID) == groupId
      }
    }
    val jobIds = activeInGroup.map(_.jobId)
    jobIds.foreach(handleJobCancellation(_,
        Option("part of cancelled job group %s".format(groupId))))
  }

  private[scheduler] def handleBeginEvent(task: Task[_], taskInfo: TaskInfo) {
    // Note that there is a chance that this task is launched after the stage is cancelled.
    // In that case, we wouldn't have the stage anymore in stageIdToStage.
<<<<<<< HEAD
	  try {
	logDebug("handleBeginEvent 1" + task + ", " + taskInfo)
    val stageAttemptId = stageIdToStage.get(task.stageId).map(_.latestInfo.attemptId).getOrElse(-1)
    logDebug("handleBeginEvent 2" + task + ", " + taskInfo)
=======
    val stageAttemptId =
      stageIdToStage.get(task.stageId).map(_.latestInfo.attemptNumber).getOrElse(-1)
>>>>>>> 7fa3f47e
    listenerBus.post(SparkListenerTaskStart(task.stageId, stageAttemptId, taskInfo))
    logDebug("handleBeginEvent 3" + task + ", " + taskInfo)
	  } catch {
	 	  case e: Exception => logDebug("Exception: " + e + ", " +e.getStackTraceString)
	  }
  }

  private[scheduler] def handleSpeculativeTaskSubmitted(task: Task[_]): Unit = {
    listenerBus.post(SparkListenerSpeculativeTaskSubmitted(task.stageId))
  }

  private[scheduler] def handleTaskSetFailed(
      taskSet: TaskSet,
      reason: String,
      exception: Option[Throwable]): Unit = {
    stageIdToStage.get(taskSet.stageId).foreach { abortStage(_, reason, exception) }
  }

  private[scheduler] def cleanUpAfterSchedulerStop() {
    for (job <- activeJobs) {
      val error =
        new SparkException(s"Job ${job.jobId} cancelled because SparkContext was shut down")
      job.listener.jobFailed(error)
      // Tell the listeners that all of the running stages have ended.  Don't bother
      // cancelling the stages because if the DAG scheduler is stopped, the entire application
      // is in the process of getting stopped.
      val stageFailedMessage = "Stage cancelled because SparkContext was shut down"
      // The `toArray` here is necessary so that we don't iterate over `runningStages` while
      // mutating it.
      runningStages.toArray.foreach { stage =>
        markStageAsFinished(stage, Some(stageFailedMessage))
      }
      listenerBus.post(SparkListenerJobEnd(job.jobId, clock.getTimeMillis(), JobFailed(error)))
    }
  }

  private[scheduler] def handleGetTaskResult(taskInfo: TaskInfo) {
    listenerBus.post(SparkListenerTaskGettingResult(taskInfo))
  }

  private[scheduler] def handleJobSubmitted(jobId: Int,
      finalRDD: RDD[_],
      func: (TaskContext, Iterator[_]) => _,
      partitions: Array[Int],
      callSite: CallSite,
      listener: JobListener,
      properties: Properties) {
    var finalStage: ResultStage = null
    try {
      // New stage creation may throw an exception if, for example, jobs are run on a
      // HadoopRDD whose underlying HDFS files have been deleted.
      finalStage = createResultStage(finalRDD, func, partitions, jobId, callSite)
    } catch {
      case e: Exception =>
        logWarning("Creating new stage failed due to exception - job: " + jobId, e)
        listener.jobFailed(e)
        return
    }

    val job = new ActiveJob(jobId, finalStage, callSite, listener, properties)
    clearCacheLocs()
    logInfo("Got job %s (%s) with %d output partitions".format(
      job.jobId, callSite.shortForm, partitions.length))
    logInfo("Final stage: " + finalStage + " (" + finalStage.name + ")")
    logInfo("Parents of final stage: " + finalStage.parents)
    logInfo("Missing parents: " + getMissingParentStages(finalStage))

    val jobSubmissionTime = clock.getTimeMillis()
    jobIdToActiveJob(jobId) = job
    activeJobs += job
    finalStage.setActiveJob(job)
    val stageIds = jobIdToStageIds(jobId).toArray
    val stageInfos = stageIds.flatMap(id => stageIdToStage.get(id).map(_.latestInfo))
    listenerBus.post(
      SparkListenerJobStart(job.jobId, jobSubmissionTime, stageInfos, properties))
    submitStage(finalStage)
  }

  private[scheduler] def handleMapStageSubmitted(jobId: Int,
      dependency: ShuffleDependency[_, _, _],
      callSite: CallSite,
      listener: JobListener,
      properties: Properties) {
    // Submitting this map stage might still require the creation of some parent stages, so make
    // sure that happens.
    var finalStage: ShuffleMapStage = null
    try {
      // New stage creation may throw an exception if, for example, jobs are run on a
      // HadoopRDD whose underlying HDFS files have been deleted.
      finalStage = getOrCreateShuffleMapStage(dependency, jobId)
    } catch {
      case e: Exception =>
        logWarning("Creating new stage failed due to exception - job: " + jobId, e)
        listener.jobFailed(e)
        return
    }

    val job = new ActiveJob(jobId, finalStage, callSite, listener, properties)
    clearCacheLocs()
    logInfo("Got map stage job %s (%s) with %d output partitions".format(
      jobId, callSite.shortForm, dependency.rdd.partitions.length))
    logInfo("Final stage: " + finalStage + " (" + finalStage.name + ")")
    logInfo("Parents of final stage: " + finalStage.parents)
    logInfo("Missing parents: " + getMissingParentStages(finalStage))

    val jobSubmissionTime = clock.getTimeMillis()
    jobIdToActiveJob(jobId) = job
    activeJobs += job
    finalStage.addActiveJob(job)
    val stageIds = jobIdToStageIds(jobId).toArray
    val stageInfos = stageIds.flatMap(id => stageIdToStage.get(id).map(_.latestInfo))
    listenerBus.post(
      SparkListenerJobStart(job.jobId, jobSubmissionTime, stageInfos, properties))
    submitStage(finalStage)

    // If the whole stage has already finished, tell the listener and remove it
    if (finalStage.isAvailable) {
      markMapStageJobAsFinished(job, mapOutputTracker.getStatistics(dependency))
    }
  }

  /** Submits stage, but first recursively submits any missing parents. */
  private def submitStage(stage: Stage) {
    val jobId = activeJobForStage(stage)
    if (jobId.isDefined) {
      logDebug("submitStage(" + stage + ")")
      if (!waitingStages(stage) && !runningStages(stage) && !failedStages(stage)) {
        val missing = getMissingParentStages(stage).sortBy(_.id)
        logDebug("missing: " + missing)
        if (missing.isEmpty) {
          logInfo("Submitting " + stage + " (" + stage.rdd + "), which has no missing parents")
          submitMissingTasks(stage, jobId.get)
        } else {
          for (parent <- missing) {
            submitStage(parent)
          }
          waitingStages += stage
        }
      }
    } else {
      abortStage(stage, "No active job for stage " + stage.id, None)
    }
  }

  /** Called when stage's parents are available and we can now do its task. */
  private def submitMissingTasks(stage: Stage, jobId: Int) {
    logDebug("submitMissingTasks(" + stage + ")")

    // First figure out the indexes of partition ids to compute.
    val partitionsToCompute: Seq[Int] = stage.findMissingPartitions()

    // Use the scheduling pool, job group, description, etc. from an ActiveJob associated
    // with this Stage
    val properties = jobIdToActiveJob(jobId).properties

    runningStages += stage
    // SparkListenerStageSubmitted should be posted before testing whether tasks are
    // serializable. If tasks are not serializable, a SparkListenerStageCompleted event
    // will be posted, which should always come after a corresponding SparkListenerStageSubmitted
    // event.
    stage match {
      case s: ShuffleMapStage =>
        outputCommitCoordinator.stageStart(stage = s.id, maxPartitionId = s.numPartitions - 1)
      case s: ResultStage =>
        outputCommitCoordinator.stageStart(
          stage = s.id, maxPartitionId = s.rdd.partitions.length - 1)
    }
    val taskIdToLocations: Map[Int, Seq[TaskLocation]] = try {
      stage match {
        case s: ShuffleMapStage =>
          partitionsToCompute.map { id => (id, getPreferredLocs(stage.rdd, id))}.toMap
        case s: ResultStage =>
          partitionsToCompute.map { id =>
            val p = s.partitions(id)
            (id, getPreferredLocs(stage.rdd, p))
          }.toMap
      }
    } catch {
      case NonFatal(e) =>
        stage.makeNewStageAttempt(partitionsToCompute.size)
        listenerBus.post(SparkListenerStageSubmitted(stage.latestInfo, properties))
        abortStage(stage, s"Task creation failed: $e\n${Utils.exceptionString(e)}", Some(e))
        runningStages -= stage
        return
    }

    stage.makeNewStageAttempt(partitionsToCompute.size, taskIdToLocations.values.toSeq)

    // If there are tasks to execute, record the submission time of the stage. Otherwise,
    // post the even without the submission time, which indicates that this stage was
    // skipped.
    if (partitionsToCompute.nonEmpty) {
      stage.latestInfo.submissionTime = Some(clock.getTimeMillis())
    }
    listenerBus.post(SparkListenerStageSubmitted(stage.latestInfo, properties))

    // TODO: Maybe we can keep the taskBinary in Stage to avoid serializing it multiple times.
    // Broadcasted binary for the task, used to dispatch tasks to executors. Note that we broadcast
    // the serialized copy of the RDD and for each task we will deserialize it, which means each
    // task gets a different copy of the RDD. This provides stronger isolation between tasks that
    // might modify state of objects referenced in their closures. This is necessary in Hadoop
    // where the JobConf/Configuration object is not thread-safe.
    var taskBinary: Broadcast[Array[Byte]] = null
    try {
      // For ShuffleMapTask, serialize and broadcast (rdd, shuffleDep).
      // For ResultTask, serialize and broadcast (rdd, func).
      val taskBinaryBytes: Array[Byte] = stage match {
        case stage: ShuffleMapStage =>
          JavaUtils.bufferToArray(
            closureSerializer.serialize((stage.rdd, stage.shuffleDep): AnyRef))
        case stage: ResultStage =>
          JavaUtils.bufferToArray(closureSerializer.serialize((stage.rdd, stage.func): AnyRef))
      }

      taskBinary = sc.broadcast(taskBinaryBytes)
    } catch {
      // In the case of a failure during serialization, abort the stage.
      case e: NotSerializableException =>
        abortStage(stage, "Task not serializable: " + e.toString, Some(e))
        runningStages -= stage

        // Abort execution
        return
      case NonFatal(e) =>
        abortStage(stage, s"Task serialization failed: $e\n${Utils.exceptionString(e)}", Some(e))
        runningStages -= stage
        return
    }

    val tasks: Seq[Task[_]] = try {
      val serializedTaskMetrics = closureSerializer.serialize(stage.latestInfo.taskMetrics).array()
      stage match {
        case stage: ShuffleMapStage =>
          stage.pendingPartitions.clear()
          partitionsToCompute.map { id =>
            val locs = taskIdToLocations(id)
            val part = stage.rdd.partitions(id)
            stage.pendingPartitions += id
            new ShuffleMapTask(stage.id, stage.latestInfo.attemptNumber,
              taskBinary, part, locs, properties, serializedTaskMetrics, Option(jobId),
              Option(sc.applicationId), sc.applicationAttemptId)
          }

        case stage: ResultStage =>
          partitionsToCompute.map { id =>
            val p: Int = stage.partitions(id)
            val part = stage.rdd.partitions(p)
            val locs = taskIdToLocations(id)
            new ResultTask(stage.id, stage.latestInfo.attemptNumber,
              taskBinary, part, locs, id, properties, serializedTaskMetrics,
              Option(jobId), Option(sc.applicationId), sc.applicationAttemptId)
          }
      }
    } catch {
      case NonFatal(e) =>
        abortStage(stage, s"Task creation failed: $e\n${Utils.exceptionString(e)}", Some(e))
        runningStages -= stage
        return
    }

    if (tasks.size > 0) {
      logInfo(s"Submitting ${tasks.size} missing tasks from $stage (${stage.rdd}) (first 15 " +
        s"tasks are for partitions ${tasks.take(15).map(_.partitionId)})")
      taskScheduler.submitTasks(new TaskSet(
        tasks.toArray, stage.id, stage.latestInfo.attemptNumber, jobId, properties))
    } else {
      // Because we posted SparkListenerStageSubmitted earlier, we should mark
      // the stage as completed here in case there are no tasks to run
      markStageAsFinished(stage, None)

      val debugString = stage match {
        case stage: ShuffleMapStage =>
          s"Stage ${stage} is actually done; " +
            s"(available: ${stage.isAvailable}," +
            s"available outputs: ${stage.numAvailableOutputs}," +
            s"partitions: ${stage.numPartitions})"
        case stage : ResultStage =>
          s"Stage ${stage} is actually done; (partitions: ${stage.numPartitions})"
      }
      logDebug(debugString)

      submitWaitingChildStages(stage)
    }
  }

  /**
   * Merge local values from a task into the corresponding accumulators previously registered
   * here on the driver.
   *
   * Although accumulators themselves are not thread-safe, this method is called only from one
   * thread, the one that runs the scheduling loop. This means we only handle one task
   * completion event at a time so we don't need to worry about locking the accumulators.
   * This still doesn't stop the caller from updating the accumulator outside the scheduler,
   * but that's not our problem since there's nothing we can do about that.
   */
  private def updateAccumulators(event: CompletionEvent): Unit = {
    val task = event.task
    val stage = stageIdToStage(task.stageId)
    try {
      event.accumUpdates.foreach { updates =>
        val id = updates.id
        // Find the corresponding accumulator on the driver and update it
        val acc: AccumulatorV2[Any, Any] = AccumulatorContext.get(id) match {
          case Some(accum) => accum.asInstanceOf[AccumulatorV2[Any, Any]]
          case None =>
            throw new SparkException(s"attempted to access non-existent accumulator $id")
        }
        acc.merge(updates.asInstanceOf[AccumulatorV2[Any, Any]])
        // To avoid UI cruft, ignore cases where value wasn't updated
        if (acc.name.isDefined && !updates.isZero) {
          stage.latestInfo.accumulables(id) = acc.toInfo(None, Some(acc.value))
          event.taskInfo.setAccumulables(
            acc.toInfo(Some(updates.value), Some(acc.value)) +: event.taskInfo.accumulables)
        }
      }
    } catch {
      case NonFatal(e) =>
        logError(s"Failed to update accumulators for task ${task.partitionId}", e)
    }
  }

  private def postTaskEnd(event: CompletionEvent): Unit = {
    val taskMetrics: TaskMetrics =
      if (event.accumUpdates.nonEmpty) {
        try {
          TaskMetrics.fromAccumulators(event.accumUpdates)
        } catch {
          case NonFatal(e) =>
            val taskId = event.taskInfo.taskId
            logError(s"Error when attempting to reconstruct metrics for task $taskId", e)
            null
        }
      } else {
        null
      }

    listenerBus.post(SparkListenerTaskEnd(event.task.stageId, event.task.stageAttemptId,
      Utils.getFormattedClassName(event.task), event.reason, event.taskInfo, taskMetrics))
  }

  /**
   * Responds to a task finishing. This is called inside the event loop so it assumes that it can
   * modify the scheduler's internal state. Use taskEnded() to post a task end event from outside.
   */
  private[scheduler] def handleTaskCompletion(event: CompletionEvent) {
    val task = event.task
    val taskId = event.taskInfo.id
    val stageId = task.stageId
    val taskType = Utils.getFormattedClassName(task)

    outputCommitCoordinator.taskCompleted(
      stageId,
      task.partitionId,
      event.taskInfo.attemptNumber, // this is a task attempt number
      event.reason)

    if (!stageIdToStage.contains(task.stageId)) {
      // The stage may have already finished when we get this event -- eg. maybe it was a
      // speculative task. It is important that we send the TaskEnd event in any case, so listeners
      // are properly notified and can chose to handle it. For instance, some listeners are
      // doing their own accounting and if they don't get the task end event they think
      // tasks are still running when they really aren't.
      postTaskEnd(event)

      // Skip all the actions if the stage has been cancelled.
      return
    }

    val stage = stageIdToStage(task.stageId)

    // Make sure the task's accumulators are updated before any other processing happens, so that
    // we can post a task end event before any jobs or stages are updated. The accumulators are
    // only updated in certain cases.
    event.reason match {
      case Success =>
        task match {
          case rt: ResultTask[_, _] =>
            val resultStage = stage.asInstanceOf[ResultStage]
            resultStage.activeJob match {
              case Some(job) =>
                // Only update the accumulator once for each result task.
                if (!job.finished(rt.outputId)) {
                  updateAccumulators(event)
                }
              case None => // Ignore update if task's job has finished.
            }
          case _ =>
            updateAccumulators(event)
        }
      case _: ExceptionFailure => updateAccumulators(event)
      case _ =>
    }
    postTaskEnd(event)

    event.reason match {
      case Success =>
        task match {
          case rt: ResultTask[_, _] =>
            // Cast to ResultStage here because it's part of the ResultTask
            // TODO Refactor this out to a function that accepts a ResultStage
            val resultStage = stage.asInstanceOf[ResultStage]
            resultStage.activeJob match {
              case Some(job) =>
                if (!job.finished(rt.outputId)) {
                  job.finished(rt.outputId) = true
                  job.numFinished += 1
                  // If the whole job has finished, remove it
                  if (job.numFinished == job.numPartitions) {
                    markStageAsFinished(resultStage)
                    cleanupStateForJobAndIndependentStages(job)
                    listenerBus.post(
                      SparkListenerJobEnd(job.jobId, clock.getTimeMillis(), JobSucceeded))
                  }

                  // taskSucceeded runs some user code that might throw an exception. Make sure
                  // we are resilient against that.
                  try {
                    job.listener.taskSucceeded(rt.outputId, event.result)
                  } catch {
                    case e: Exception =>
                      // TODO: Perhaps we want to mark the resultStage as failed?
                      job.listener.jobFailed(new SparkDriverExecutionException(e))
                  }
                }
              case None =>
                logInfo("Ignoring result from " + rt + " because its job has finished")
            }

          case smt: ShuffleMapTask =>
            val shuffleStage = stage.asInstanceOf[ShuffleMapStage]
            val status = event.result.asInstanceOf[MapStatus]
            val execId = status.location.executorId
            logDebug("ShuffleMapTask finished on " + execId)
            if (stageIdToStage(task.stageId).latestInfo.attemptNumber == task.stageAttemptId) {
              // This task was for the currently running attempt of the stage. Since the task
              // completed successfully from the perspective of the TaskSetManager, mark it as
              // no longer pending (the TaskSetManager may consider the task complete even
              // when the output needs to be ignored because the task's epoch is too small below.
              // In this case, when pending partitions is empty, there will still be missing
              // output locations, which will cause the DAGScheduler to resubmit the stage below.)
              shuffleStage.pendingPartitions -= task.partitionId
            }
            if (failedEpoch.contains(execId) && smt.epoch <= failedEpoch(execId)) {
              logInfo(s"Ignoring possibly bogus $smt completion from executor $execId")
            } else {
              // The epoch of the task is acceptable (i.e., the task was launched after the most
              // recent failure we're aware of for the executor), so mark the task's output as
              // available.
              mapOutputTracker.registerMapOutput(
                shuffleStage.shuffleDep.shuffleId, smt.partitionId, status)
              // Remove the task's partition from pending partitions. This may have already been
              // done above, but will not have been done yet in cases where the task attempt was
              // from an earlier attempt of the stage (i.e., not the attempt that's currently
              // running).  This allows the DAGScheduler to mark the stage as complete when one
              // copy of each task has finished successfully, even if the currently active stage
              // still has tasks running.
              shuffleStage.pendingPartitions -= task.partitionId
            }

            if (runningStages.contains(shuffleStage) && shuffleStage.pendingPartitions.isEmpty) {
              markStageAsFinished(shuffleStage)
              logInfo("looking for newly runnable stages")
              logInfo("running: " + runningStages)
              logInfo("waiting: " + waitingStages)
              logInfo("failed: " + failedStages)

              // This call to increment the epoch may not be strictly necessary, but it is retained
              // for now in order to minimize the changes in behavior from an earlier version of the
              // code. This existing behavior of always incrementing the epoch following any
              // successful shuffle map stage completion may have benefits by causing unneeded
              // cached map outputs to be cleaned up earlier on executors. In the future we can
              // consider removing this call, but this will require some extra investigation.
              // See https://github.com/apache/spark/pull/17955/files#r117385673 for more details.
              mapOutputTracker.incrementEpoch()

              clearCacheLocs()

              if (!shuffleStage.isAvailable) {
                // Some tasks had failed; let's resubmit this shuffleStage.
                // TODO: Lower-level scheduler should also deal with this
                logInfo("Resubmitting " + shuffleStage + " (" + shuffleStage.name +
                  ") because some of its tasks had failed: " +
                  shuffleStage.findMissingPartitions().mkString(", "))
                submitStage(shuffleStage)
              } else {
                // Mark any map-stage jobs waiting on this stage as finished
                if (shuffleStage.mapStageJobs.nonEmpty) {
                  val stats = mapOutputTracker.getStatistics(shuffleStage.shuffleDep)
                  for (job <- shuffleStage.mapStageJobs) {
                    markMapStageJobAsFinished(job, stats)
                  }
                }
                submitWaitingChildStages(shuffleStage)
              }
            }
        }

      case Resubmitted =>
        logInfo("Resubmitted " + task + ", so marking it as still running")
        stage match {
          case sms: ShuffleMapStage =>
            sms.pendingPartitions += task.partitionId

          case _ =>
            assert(false, "TaskSetManagers should only send Resubmitted task statuses for " +
              "tasks in ShuffleMapStages.")
        }

      case FetchFailed(bmAddress, shuffleId, mapId, reduceId, failureMessage) =>
        val failedStage = stageIdToStage(task.stageId)
        val mapStage = shuffleIdToMapStage(shuffleId)

        if (failedStage.latestInfo.attemptNumber != task.stageAttemptId) {
          logInfo(s"Ignoring fetch failure from $task as it's from $failedStage attempt" +
            s" ${task.stageAttemptId} and there is a more recent attempt for that stage " +
            s"(attempt ${failedStage.latestInfo.attemptNumber}) running")
        } else {
          // It is likely that we receive multiple FetchFailed for a single stage (because we have
          // multiple tasks running concurrently on different executors). In that case, it is
          // possible the fetch failure has already been handled by the scheduler.
          if (runningStages.contains(failedStage)) {
            logInfo(s"Marking $failedStage (${failedStage.name}) as failed " +
              s"due to a fetch failure from $mapStage (${mapStage.name})")
            markStageAsFinished(failedStage, Some(failureMessage))
          } else {
            logDebug(s"Received fetch failure from $task, but its from $failedStage which is no " +
              s"longer running")
          }

          failedStage.fetchFailedAttemptIds.add(task.stageAttemptId)
          val shouldAbortStage =
            failedStage.fetchFailedAttemptIds.size >= maxConsecutiveStageAttempts ||
            disallowStageRetryForTest

          if (shouldAbortStage) {
            val abortMessage = if (disallowStageRetryForTest) {
              "Fetch failure will not retry stage due to testing config"
            } else {
              s"""$failedStage (${failedStage.name})
                 |has failed the maximum allowable number of
                 |times: $maxConsecutiveStageAttempts.
                 |Most recent failure reason: $failureMessage""".stripMargin.replaceAll("\n", " ")
            }
            abortStage(failedStage, abortMessage, None)
          } else { // update failedStages and make sure a ResubmitFailedStages event is enqueued
            // TODO: Cancel running tasks in the failed stage -- cf. SPARK-17064
            val noResubmitEnqueued = !failedStages.contains(failedStage)
            failedStages += failedStage
            failedStages += mapStage
            if (noResubmitEnqueued) {
              // We expect one executor failure to trigger many FetchFailures in rapid succession,
              // but all of those task failures can typically be handled by a single resubmission of
              // the failed stage.  We avoid flooding the scheduler's event queue with resubmit
              // messages by checking whether a resubmit is already in the event queue for the
              // failed stage.  If there is already a resubmit enqueued for a different failed
              // stage, that event would also be sufficient to handle the current failed stage, but
              // producing a resubmit for each failed stage makes debugging and logging a little
              // simpler while not producing an overwhelming number of scheduler events.
              logInfo(
                s"Resubmitting $mapStage (${mapStage.name}) and " +
                s"$failedStage (${failedStage.name}) due to fetch failure"
              )
              messageScheduler.schedule(
                new Runnable {
                  override def run(): Unit = eventProcessLoop.post(ResubmitFailedStages)
                },
                DAGScheduler.RESUBMIT_TIMEOUT,
                TimeUnit.MILLISECONDS
              )
            }
          }
          // Mark the map whose fetch failed as broken in the map stage
          if (mapId != -1) {
            mapOutputTracker.unregisterMapOutput(shuffleId, mapId, bmAddress)
          }

          // TODO: mark the executor as failed only if there were lots of fetch failures on it
          if (bmAddress != null) {
            val hostToUnregisterOutputs = if (env.blockManager.externalShuffleServiceEnabled &&
              unRegisterOutputOnHostOnFetchFailure) {
              // We had a fetch failure with the external shuffle service, so we
              // assume all shuffle data on the node is bad.
              Some(bmAddress.host)
            } else {
              // Unregister shuffle data just for one executor (we don't have any
              // reason to believe shuffle data has been lost for the entire host).
              None
            }
            removeExecutorAndUnregisterOutputs(
              execId = bmAddress.executorId,
              fileLost = true,
              hostToUnregisterOutputs = hostToUnregisterOutputs,
              maybeEpoch = Some(task.epoch))
          }
        }

      case commitDenied: TaskCommitDenied =>
        // Do nothing here, left up to the TaskScheduler to decide how to handle denied commits

      case exceptionFailure: ExceptionFailure =>
        // Nothing left to do, already handled above for accumulator updates.

      case TaskResultLost =>
        // Do nothing here; the TaskScheduler handles these failures and resubmits the task.

      case _: ExecutorLostFailure | _: TaskKilled | UnknownReason =>
        // Unrecognized failure - also do nothing. If the task fails repeatedly, the TaskScheduler
        // will abort the job.
    }
  }

  /**
   * Responds to an executor being lost. This is called inside the event loop, so it assumes it can
   * modify the scheduler's internal state. Use executorLost() to post a loss event from outside.
   *
   * We will also assume that we've lost all shuffle blocks associated with the executor if the
   * executor serves its own blocks (i.e., we're not using external shuffle), the entire slave
   * is lost (likely including the shuffle service), or a FetchFailed occurred, in which case we
   * presume all shuffle data related to this executor to be lost.
   *
   * Optionally the epoch during which the failure was caught can be passed to avoid allowing
   * stray fetch failures from possibly retriggering the detection of a node as lost.
   */
  private[scheduler] def handleExecutorLost(
      execId: String,
      workerLost: Boolean): Unit = {
    // if the cluster manager explicitly tells us that the entire worker was lost, then
    // we know to unregister shuffle output.  (Note that "worker" specifically refers to the process
    // from a Standalone cluster, where the shuffle service lives in the Worker.)
    val fileLost = workerLost || !env.blockManager.externalShuffleServiceEnabled
    removeExecutorAndUnregisterOutputs(
      execId = execId,
      fileLost = fileLost,
      hostToUnregisterOutputs = None,
      maybeEpoch = None)
  }

  private def removeExecutorAndUnregisterOutputs(
      execId: String,
      fileLost: Boolean,
      hostToUnregisterOutputs: Option[String],
      maybeEpoch: Option[Long] = None): Unit = {
    val currentEpoch = maybeEpoch.getOrElse(mapOutputTracker.getEpoch)
    if (!failedEpoch.contains(execId) || failedEpoch(execId) < currentEpoch) {
      failedEpoch(execId) = currentEpoch
      logInfo("Executor lost: %s (epoch %d)".format(execId, currentEpoch))
      blockManagerMaster.removeExecutor(execId)
      if (fileLost) {
        hostToUnregisterOutputs match {
          case Some(host) =>
            logInfo("Shuffle files lost for host: %s (epoch %d)".format(host, currentEpoch))
            mapOutputTracker.removeOutputsOnHost(host)
          case None =>
            logInfo("Shuffle files lost for executor: %s (epoch %d)".format(execId, currentEpoch))
            mapOutputTracker.removeOutputsOnExecutor(execId)
        }
        clearCacheLocs()

      } else {
        logDebug("Additional executor lost message for %s (epoch %d)".format(execId, currentEpoch))
      }
    }
  }

  /**
   * Responds to a worker being removed. This is called inside the event loop, so it assumes it can
   * modify the scheduler's internal state. Use workerRemoved() to post a loss event from outside.
   *
   * We will assume that we've lost all shuffle blocks associated with the host if a worker is
   * removed, so we will remove them all from MapStatus.
   *
   * @param workerId identifier of the worker that is removed.
   * @param host host of the worker that is removed.
   * @param message the reason why the worker is removed.
   */
  private[scheduler] def handleWorkerRemoved(
      workerId: String,
      host: String,
      message: String): Unit = {
    logInfo("Shuffle files lost for worker %s on host %s".format(workerId, host))
    mapOutputTracker.removeOutputsOnHost(host)
    clearCacheLocs()
  }

  private[scheduler] def handleExecutorAdded(execId: String, host: String) {
    // remove from failedEpoch(execId) ?
    if (failedEpoch.contains(execId)) {
      logInfo("Host added was in lost list earlier: " + host)
      failedEpoch -= execId
    }
  }

  private[scheduler] def handleStageCancellation(stageId: Int, reason: Option[String]) {
    stageIdToStage.get(stageId) match {
      case Some(stage) =>
        val jobsThatUseStage: Array[Int] = stage.jobIds.toArray
        jobsThatUseStage.foreach { jobId =>
          val reasonStr = reason match {
            case Some(originalReason) =>
              s"because $originalReason"
            case None =>
              s"because Stage $stageId was cancelled"
          }
          handleJobCancellation(jobId, Option(reasonStr))
        }
      case None =>
        logInfo("No active jobs to kill for Stage " + stageId)
    }
  }

  private[scheduler] def handleJobCancellation(jobId: Int, reason: Option[String]) {
    if (!jobIdToStageIds.contains(jobId)) {
      logDebug("Trying to cancel unregistered job " + jobId)
    } else {
      failJobAndIndependentStages(
        jobIdToActiveJob(jobId), "Job %d cancelled %s".format(jobId, reason.getOrElse("")))
    }
  }

  /**
   * Marks a stage as finished and removes it from the list of running stages.
   */
  private def markStageAsFinished(stage: Stage, errorMessage: Option[String] = None): Unit = {
    val serviceTime = stage.latestInfo.submissionTime match {
      case Some(t) => "%.03f".format((clock.getTimeMillis() - t) / 1000.0)
      case _ => "Unknown"
    }
    if (errorMessage.isEmpty) {
      logInfo("%s (%s) finished in %s s".format(stage, stage.name, serviceTime))
      stage.latestInfo.completionTime = Some(clock.getTimeMillis())

      // Clear failure count for this stage, now that it's succeeded.
      // We only limit consecutive failures of stage attempts,so that if a stage is
      // re-used many times in a long-running job, unrelated failures don't eventually cause the
      // stage to be aborted.
      stage.clearFailures()
    } else {
      stage.latestInfo.stageFailed(errorMessage.get)
      logInfo(s"$stage (${stage.name}) failed in $serviceTime s due to ${errorMessage.get}")
    }

    outputCommitCoordinator.stageEnd(stage.id)
    listenerBus.post(SparkListenerStageCompleted(stage.latestInfo))
    runningStages -= stage
  }

  /**
   * Aborts all jobs depending on a particular Stage. This is called in response to a task set
   * being canceled by the TaskScheduler. Use taskSetFailed() to inject this event from outside.
   */
  private[scheduler] def abortStage(
      failedStage: Stage,
      reason: String,
      exception: Option[Throwable]): Unit = {
    if (!stageIdToStage.contains(failedStage.id)) {
      // Skip all the actions if the stage has been removed.
      return
    }
    val dependentJobs: Seq[ActiveJob] =
      activeJobs.filter(job => stageDependsOn(job.finalStage, failedStage)).toSeq
    failedStage.latestInfo.completionTime = Some(clock.getTimeMillis())
    for (job <- dependentJobs) {
      failJobAndIndependentStages(job, s"Job aborted due to stage failure: $reason", exception)
    }
    if (dependentJobs.isEmpty) {
      logInfo("Ignoring failure of " + failedStage + " because all jobs depending on it are done")
    }
  }

  /** Fails a job and all stages that are only used by that job, and cleans up relevant state. */
  private def failJobAndIndependentStages(
      job: ActiveJob,
      failureReason: String,
      exception: Option[Throwable] = None): Unit = {
    val error = new SparkException(failureReason, exception.getOrElse(null))
    var ableToCancelStages = true

    val shouldInterruptThread =
      if (job.properties == null) false
      else job.properties.getProperty(SparkContext.SPARK_JOB_INTERRUPT_ON_CANCEL, "false").toBoolean

    // Cancel all independent, running stages.
    val stages = jobIdToStageIds(job.jobId)
    if (stages.isEmpty) {
      logError("No stages registered for job " + job.jobId)
    }
    stages.foreach { stageId =>
      val jobsForStage: Option[HashSet[Int]] = stageIdToStage.get(stageId).map(_.jobIds)
      if (jobsForStage.isEmpty || !jobsForStage.get.contains(job.jobId)) {
        logError(
          "Job %d not registered for stage %d even though that stage was registered for the job"
            .format(job.jobId, stageId))
      } else if (jobsForStage.get.size == 1) {
        if (!stageIdToStage.contains(stageId)) {
          logError(s"Missing Stage for stage with id $stageId")
        } else {
          // This is the only job that uses this stage, so fail the stage if it is running.
          val stage = stageIdToStage(stageId)
          if (runningStages.contains(stage)) {
            try { // cancelTasks will fail if a SchedulerBackend does not implement killTask
              taskScheduler.cancelTasks(stageId, shouldInterruptThread)
              markStageAsFinished(stage, Some(failureReason))
            } catch {
              case e: UnsupportedOperationException =>
                logInfo(s"Could not cancel tasks for stage $stageId", e)
              ableToCancelStages = false
            }
          }
        }
      }
    }

    if (ableToCancelStages) {
      // SPARK-15783 important to cleanup state first, just for tests where we have some asserts
      // against the state.  Otherwise we have a *little* bit of flakiness in the tests.
      cleanupStateForJobAndIndependentStages(job)
      job.listener.jobFailed(error)
      listenerBus.post(SparkListenerJobEnd(job.jobId, clock.getTimeMillis(), JobFailed(error)))
    }
  }

  /** Return true if one of stage's ancestors is target. */
  private def stageDependsOn(stage: Stage, target: Stage): Boolean = {
    if (stage == target) {
      return true
    }
    val visitedRdds = new HashSet[RDD[_]]
    // We are manually maintaining a stack here to prevent StackOverflowError
    // caused by recursively visiting
    val waitingForVisit = new ArrayStack[RDD[_]]
    def visit(rdd: RDD[_]) {
      if (!visitedRdds(rdd)) {
        visitedRdds += rdd
        for (dep <- rdd.dependencies) {
          dep match {
            case shufDep: ShuffleDependency[_, _, _] =>
              val mapStage = getOrCreateShuffleMapStage(shufDep, stage.firstJobId)
              if (!mapStage.isAvailable) {
                waitingForVisit.push(mapStage.rdd)
              }  // Otherwise there's no need to follow the dependency back
            case narrowDep: NarrowDependency[_] =>
              waitingForVisit.push(narrowDep.rdd)
          }
        }
      }
    }
    waitingForVisit.push(stage.rdd)
    while (waitingForVisit.nonEmpty) {
      visit(waitingForVisit.pop())
    }
    visitedRdds.contains(target.rdd)
  }

  /**
   * Gets the locality information associated with a partition of a particular RDD.
   *
   * This method is thread-safe and is called from both DAGScheduler and SparkContext.
   *
   * @param rdd whose partitions are to be looked at
   * @param partition to lookup locality information for
   * @return list of machines that are preferred by the partition
   */
  private[spark]
  def getPreferredLocs(rdd: RDD[_], partition: Int): Seq[TaskLocation] = {
    getPreferredLocsInternal(rdd, partition, new HashSet)
  }

  /**
   * Recursive implementation for getPreferredLocs.
   *
   * This method is thread-safe because it only accesses DAGScheduler state through thread-safe
   * methods (getCacheLocs()); please be careful when modifying this method, because any new
   * DAGScheduler state accessed by it may require additional synchronization.
   */
  private def getPreferredLocsInternal(
      rdd: RDD[_],
      partition: Int,
      visited: HashSet[(RDD[_], Int)]): Seq[TaskLocation] = {
    // If the partition has already been visited, no need to re-visit.
    // This avoids exponential path exploration.  SPARK-695
    if (!visited.add((rdd, partition))) {
      // Nil has already been returned for previously visited partitions.
      return Nil
    }
    // If the partition is cached, return the cache locations
    val cached = getCacheLocs(rdd)(partition)
    if (cached.nonEmpty) {
      return cached
    }
    // If the RDD has some placement preferences (as is the case for input RDDs), get those
    val rddPrefs = rdd.preferredLocations(rdd.partitions(partition)).toList
    if (rddPrefs.nonEmpty) {
      return rddPrefs.map(TaskLocation(_))
    }

    // If the RDD has narrow dependencies, pick the first partition of the first narrow dependency
    // that has any placement preferences. Ideally we would choose based on transfer sizes,
    // but this will do for now.
    rdd.dependencies.foreach {
      case n: NarrowDependency[_] =>
        for (inPart <- n.getParents(partition)) {
          val locs = getPreferredLocsInternal(n.rdd, inPart, visited)
          if (locs != Nil) {
            return locs
          }
        }

      case _ =>
    }

    Nil
  }

  /** Mark a map stage job as finished with the given output stats, and report to its listener. */
  def markMapStageJobAsFinished(job: ActiveJob, stats: MapOutputStatistics): Unit = {
    // In map stage jobs, we only create a single "task", which is to finish all of the stage
    // (including reusing any previous map outputs, etc); so we just mark task 0 as done
    job.finished(0) = true
    job.numFinished += 1
    job.listener.taskSucceeded(0, stats)
    cleanupStateForJobAndIndependentStages(job)
    listenerBus.post(SparkListenerJobEnd(job.jobId, clock.getTimeMillis(), JobSucceeded))
  }

  def stop() {
    messageScheduler.shutdownNow()
    eventProcessLoop.stop()
    taskScheduler.stop()
  }

  eventProcessLoop.start()
}

private[scheduler] class DAGSchedulerEventProcessLoop(dagScheduler: DAGScheduler)
  extends EventLoop[DAGSchedulerEvent]("dag-scheduler-event-loop") with Logging {

  private[this] val timer = dagScheduler.metricsSource.messageProcessingTimer

  /**
   * The main event loop of the DAG scheduler.
   */
  override def onReceive(event: DAGSchedulerEvent): Unit = {
    val timerContext = timer.time()
    try {
      doOnReceive(event)
    } finally {
      timerContext.stop()
    }
  }

  private def doOnReceive(event: DAGSchedulerEvent): Unit = event match {
    case JobSubmitted(jobId, rdd, func, partitions, callSite, listener, properties) =>
      dagScheduler.handleJobSubmitted(jobId, rdd, func, partitions, callSite, listener, properties)

    case MapStageSubmitted(jobId, dependency, callSite, listener, properties) =>
      dagScheduler.handleMapStageSubmitted(jobId, dependency, callSite, listener, properties)

    case StageCancelled(stageId, reason) =>
      dagScheduler.handleStageCancellation(stageId, reason)

    case JobCancelled(jobId, reason) =>
      dagScheduler.handleJobCancellation(jobId, reason)

    case JobGroupCancelled(groupId) =>
      dagScheduler.handleJobGroupCancelled(groupId)

    case AllJobsCancelled =>
      dagScheduler.doCancelAllJobs()

    case ExecutorAdded(execId, host) =>
      dagScheduler.handleExecutorAdded(execId, host)

    case ExecutorLost(execId, reason) =>
      val workerLost = reason match {
        case SlaveLost(_, true) => true
        case _ => false
      }
      dagScheduler.handleExecutorLost(execId, workerLost)

    case WorkerRemoved(workerId, host, message) =>
      dagScheduler.handleWorkerRemoved(workerId, host, message)

    case BeginEvent(task, taskInfo) =>
      dagScheduler.handleBeginEvent(task, taskInfo)

    case SpeculativeTaskSubmitted(task) =>
      dagScheduler.handleSpeculativeTaskSubmitted(task)

    case GettingResultEvent(taskInfo) =>
      dagScheduler.handleGetTaskResult(taskInfo)

    case completion: CompletionEvent =>
      dagScheduler.handleTaskCompletion(completion)

    case TaskSetFailed(taskSet, reason, exception) =>
      dagScheduler.handleTaskSetFailed(taskSet, reason, exception)

    case ResubmitFailedStages =>
      dagScheduler.resubmitFailedStages()
  }

  override def onError(e: Throwable): Unit = {
    logError("DAGSchedulerEventProcessLoop failed; shutting down SparkContext", e)
    try {
      dagScheduler.doCancelAllJobs()
    } catch {
      case t: Throwable => logError("DAGScheduler failed to cancel all jobs.", t)
    }
    dagScheduler.sc.stopInNewThread()
  }

  override def onStop(): Unit = {
    // Cancel any active jobs in postStop hook
    dagScheduler.cleanUpAfterSchedulerStop()
  }
}

private[spark] object DAGScheduler {
  // The time, in millis, to wait for fetch failure events to stop coming in after one is detected;
  // this is a simplistic way to avoid resubmitting tasks in the non-fetchable map stage one by one
  // as more failure events come in
  val RESUBMIT_TIMEOUT = 200

  // Number of consecutive stage attempts allowed before a stage is aborted
  val DEFAULT_MAX_CONSECUTIVE_STAGE_ATTEMPTS = 4
}<|MERGE_RESOLUTION|>--- conflicted
+++ resolved
@@ -826,20 +826,9 @@
   private[scheduler] def handleBeginEvent(task: Task[_], taskInfo: TaskInfo) {
     // Note that there is a chance that this task is launched after the stage is cancelled.
     // In that case, we wouldn't have the stage anymore in stageIdToStage.
-<<<<<<< HEAD
-	  try {
-	logDebug("handleBeginEvent 1" + task + ", " + taskInfo)
-    val stageAttemptId = stageIdToStage.get(task.stageId).map(_.latestInfo.attemptId).getOrElse(-1)
-    logDebug("handleBeginEvent 2" + task + ", " + taskInfo)
-=======
     val stageAttemptId =
       stageIdToStage.get(task.stageId).map(_.latestInfo.attemptNumber).getOrElse(-1)
->>>>>>> 7fa3f47e
     listenerBus.post(SparkListenerTaskStart(task.stageId, stageAttemptId, taskInfo))
-    logDebug("handleBeginEvent 3" + task + ", " + taskInfo)
-	  } catch {
-	 	  case e: Exception => logDebug("Exception: " + e + ", " +e.getStackTraceString)
-	  }
   }
 
   private[scheduler] def handleSpeculativeTaskSubmitted(task: Task[_]): Unit = {
