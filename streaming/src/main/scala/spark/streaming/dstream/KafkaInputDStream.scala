package spark.streaming.dstream

import spark.Logging
import spark.storage.StorageLevel
import spark.streaming.{Time, DStreamCheckpointData, StreamingContext}

import java.util.Properties
import java.util.concurrent.Executors

import kafka.consumer._
import kafka.message.{Message, MessageSet, MessageAndMetadata}
import kafka.serializer.StringDecoder
import kafka.utils.{Utils, ZKGroupTopicDirs}
import kafka.utils.ZkUtils._

import scala.collection.mutable.HashMap
import scala.collection.JavaConversions._


// Key for a specific Kafka Partition: (broker, topic, group, part)
case class KafkaPartitionKey(brokerId: Int, topic: String, groupId: String, partId: Int)

/**
 * Input stream that pulls messages from a Kafka Broker.
 * 
 * @param zkQuorum Zookeper quorum (hostname:port,hostname:port,..).
 * @param groupId The group id for this consumer.
 * @param topics Map of (topic_name -> numPartitions) to consume. Each partition is consumed
 * in its own thread.
 * @param initialOffsets Optional initial offsets for each of the partitions to consume.
 * By default the value is pulled from zookeper.
 * @param storageLevel RDD storage level.
 */
private[streaming]
class KafkaInputDStream[T: ClassManifest](
    @transient ssc_ : StreamingContext,
    zkQuorum: String,
    groupId: String,
    topics: Map[String, Int],
    initialOffsets: Map[KafkaPartitionKey, Long],
    storageLevel: StorageLevel
  ) extends NetworkInputDStream[T](ssc_ ) with Logging {


  def getReceiver(): NetworkReceiver[T] = {
<<<<<<< HEAD
    new KafkaReceiver(host, port,  groupId, topics, initialOffsets, storageLevel)
=======
    new KafkaReceiver(zkQuorum,  groupId, topics, initialOffsets, storageLevel)
>>>>>>> 2a696c72
        .asInstanceOf[NetworkReceiver[T]]
  }
}

private[streaming]
class KafkaReceiver(zkQuorum: String, groupId: String,
  topics: Map[String, Int], initialOffsets: Map[KafkaPartitionKey, Long], 
  storageLevel: StorageLevel) extends NetworkReceiver[Any] {

  // Timeout for establishing a connection to Zookeper in ms.
  val ZK_TIMEOUT = 10000

  // Handles pushing data into the BlockManager
  lazy protected val blockGenerator = new BlockGenerator(storageLevel)
  // Connection to Kafka
  var consumerConnector : ZookeeperConsumerConnector = null

  def onStop() {
    blockGenerator.stop()
  }

  def onStart() {

    blockGenerator.start()

    // In case we are using multiple Threads to handle Kafka Messages
    val executorPool = Executors.newFixedThreadPool(topics.values.reduce(_ + _))

    logInfo("Starting Kafka Consumer Stream with group: " + groupId)
    logInfo("Initial offsets: " + initialOffsets.toString)

    // Zookeper connection properties
    val props = new Properties()
    props.put("zk.connect", zkQuorum)
    props.put("zk.connectiontimeout.ms", ZK_TIMEOUT.toString)
    props.put("groupid", groupId)

    // Create the connection to the cluster
    logInfo("Connecting to Zookeper: " + zkQuorum)
    val consumerConfig = new ConsumerConfig(props)
    consumerConnector = Consumer.create(consumerConfig).asInstanceOf[ZookeeperConsumerConnector]
    logInfo("Connected to " + zkQuorum)

    // If specified, set the topic offset
    setOffsets(initialOffsets)

    // Create Threads for each Topic/Message Stream we are listening
    val topicMessageStreams = consumerConnector.createMessageStreams(topics, new StringDecoder())

    // Start the messages handler for each partition
    topicMessageStreams.values.foreach { streams =>
      streams.foreach { stream => executorPool.submit(new MessageHandler(stream)) }
    }

  }

  // Overwrites the offets in Zookeper.
  private def setOffsets(offsets: Map[KafkaPartitionKey, Long]) {
    offsets.foreach { case(key, offset) =>
      val topicDirs = new ZKGroupTopicDirs(key.groupId, key.topic)
      val partitionName = key.brokerId + "-" + key.partId
      updatePersistentPath(consumerConnector.zkClient,
        topicDirs.consumerOffsetDir + "/" + partitionName, offset.toString)
    }
  }

  // Handles Kafka Messages
  private class MessageHandler(stream: KafkaStream[String]) extends Runnable {
    def run() {
      logInfo("Starting MessageHandler.")
      stream.takeWhile { msgAndMetadata =>
        blockGenerator += msgAndMetadata.message
        // Keep on handling messages

        true
      }
    }
  }
}<|MERGE_RESOLUTION|>--- conflicted
+++ resolved
@@ -43,11 +43,7 @@
 
 
   def getReceiver(): NetworkReceiver[T] = {
-<<<<<<< HEAD
-    new KafkaReceiver(host, port,  groupId, topics, initialOffsets, storageLevel)
-=======
     new KafkaReceiver(zkQuorum,  groupId, topics, initialOffsets, storageLevel)
->>>>>>> 2a696c72
         .asInstanceOf[NetworkReceiver[T]]
   }
 }
