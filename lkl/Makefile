--- conflicted
+++ resolved
@@ -1,9 +1,5 @@
 # CHANGE THIS TO POINT TO YOUR SGX-LKL DIRECTORY
-<<<<<<< HEAD
 SGX_LKL=/data/fkelbert/sgx-lkl
-=======
-SGX_LKL=/home/awilliams/sgx-lkl
->>>>>>> 78563dc6
 
 ALPINE_MAJOR=3.6
 ALPINE_VERSION=3.6.2
@@ -25,10 +21,10 @@
 
 all: prepare-image finalize-image
 
-$(ALPINE_TAR): 
+$(ALPINE_TAR):
 	curl -L -o "$@" "https://nl.alpinelinux.org/alpine/v$(ALPINE_MAJOR)/releases/$(ALPINE_ARCH)/alpine-minirootfs-$(ALPINE_VERSION)-$(ALPINE_ARCH).tar.gz"
 
-prepare-image: $(ALPINE_TAR) buildenv.sh 
+prepare-image: $(ALPINE_TAR) buildenv.sh
 	dd if=/dev/zero of="$(IMG_NAME)" count=$(IMAGE_SIZE_MB) bs=1M
 	mkfs.ext4 "$(IMG_NAME)"
 
@@ -42,21 +38,9 @@
 	sudo mkdir -p $(MOUNTPOINT)/$(SPARK_DIR)/lib
 	sudo mkdir -p $(MOUNTPOINT)/$(SPARK_DIR)/assembly/target/scala-2.11/
 	sudo mkdir -p $(MOUNTPOINT)/$(SPARK_DIR)/examples/target/scala-2.11/jars
-<<<<<<< HEAD
-	sudo cp    ../C/* $(MOUNTPOINT)/$(SPARK_DIR)/lib	
+	sudo cp    ../C/* $(MOUNTPOINT)/$(SPARK_DIR)/lib
 	sudo cp /etc/resolv.conf $(MOUNTPOINT)/etc/resolv.conf
-	
-=======
-	sudo cp -r ../conf $(MOUNTPOINT)/$(SPARK_DIR)/
-	sudo cp -r ../assembly/target/scala-2.11/jars $(MOUNTPOINT)/$(SPARK_DIR)/assembly/target/scala-2.11/
-	sudo cp    ../examples/target/scala-2.11/jars/spark-examples_2.11-2.3.*-SNAPSHOT.jar $(MOUNTPOINT)/$(SPARK_DIR)/examples/target/scala-2.11/jars/
-#	sudo cp    ../ring_buff/* $(MOUNTPOINT)/$(SPARK_DIR)/lib
-	sudo cp    ../C/* $(MOUNTPOINT)/$(SPARK_DIR)/lib
 
-        # Copy spark-bench jars
-	sudo  cp ../spark-bench_2.1.1_0.3.0-RELEASE/lib/*jar $(MOUNTPOINT)/$(SPARK_DIR)/lib
-
->>>>>>> 78563dc6
 	sudo mkdir -p $(MOUNTPOINT)/opt
 	sudo tar -xf $(JVM) -C $(MOUNTPOINT)/opt
 
@@ -68,7 +52,7 @@
 finalize-image:
 	sudo mkdir -p $(MOUNTPOINT)
 	sudo mount -t ext4 -o loop "$(IMG_NAME)" $(MOUNTPOINT)
-	
+
 	sudo cp -r ../conf $(MOUNTPOINT)/$(SPARK_DIR)/
 	sudo cp -r ../assembly/target/scala-2.11/jars $(MOUNTPOINT)/$(SPARK_DIR)/assembly/target/scala-2.11/
 	sudo cp    ../examples/target/scala-2.11/jars/spark-examples_2.11-2.3.*-SNAPSHOT.jar $(MOUNTPOINT)/$(SPARK_DIR)/examples/target/scala-2.11/jars/
@@ -109,4 +93,4 @@
 	rm -rf output
 	pkill -9 java ; true
 	pkill -9 sgx-lkl-starter  ; true
-	pkill -9 spark ; true
+	pkill -9 spark ; true