package org.apache.spark.sgx.iterator

import org.apache.spark.sgx.ClientHandle
import org.apache.spark.sgx.IdentifierManager
import org.apache.spark.sgx.SgxFactory
import org.apache.spark.sgx.SgxFct
import org.apache.spark.sgx.SgxSettings
import org.apache.spark.sgx.Encrypted

import org.apache.spark.util.collection.WritablePartitionedIterator
import org.apache.spark.storage.DiskBlockObjectWriter

import org.apache.spark.internal.Logging

class SgxFakePairIndicator() extends Serializable {}

case class SgxFakeIteratorException(id: Long) extends RuntimeException("A FakeIterator is just a placeholder and not supposed to be used. (" + id + ")") {}

<<<<<<< HEAD
private object FakeIterators extends IdentifierManager[Iterator[Any]]() {}
=======
private object FakeIterators extends IdentifierManager[Iterator[Any]]() { }
>>>>>>> fcc6fd1e

case class SgxFakeIterator[T](@transient val delegate: Iterator[T]) extends Iterator[T] with SgxIterator[T] with SgxIteratorIdentifier[T] with Logging {

	val id = scala.util.Random.nextLong

	FakeIterators.put(id, delegate)

	override def hasNext: Boolean = throw SgxFakeIteratorException(id)

	override def next: T = throw SgxFakeIteratorException(id)

	def access(): Iterator[T] = new SgxIteratorConsumer(ClientHandle.sendRecv[SgxIteratorProviderIdentifier[T]](MsgAccessFakeIterator(this)))

	def provide() = SgxFactory.newSgxIteratorProvider[Any](FakeIterators.remove(id), true).getIdentifier

	override def getIdentifier = this

<<<<<<< HEAD
	override def getIterator = {
	  new Iterator[T] with Logging {
	    val i = FakeIterators.remove[Iterator[T]](id)
	    
	    override def next = {
	      val n = i.next()
	  //					val l = list.map(n => n.decrypt[T])
//					if (l.size > 0 && l.front.isInstanceOf[Pair[Any,Any]] && l.front.asInstanceOf[Pair[Any,Any]]._2.isInstanceOf[SgxFakePairIndicator]) {
//					  l.map(c => c.asInstanceOf[Pair[Any,SgxFakePairIndicator]]._1.asInstanceOf[T])
//					} else l
	      val x= if (n != null && n.isInstanceOf[Pair[Any,Any]] && n.asInstanceOf[Pair[Any,Any]]._2.isInstanceOf[SgxFakePairIndicator]) {
	        n.asInstanceOf[Pair[Encrypted,SgxFakePairIndicator]]._1.decrypt[T]
	      } else n
	      logDebug("next: " + x)
	      x
	    }
	    
	    override def hasNext = i.hasNext
	  }
	}
=======
	override def getIterator = FakeIterators.remove[Iterator[T]](id)
>>>>>>> fcc6fd1e

	override def toString = this.getClass.getSimpleName + "(id=" + id + ")"
}

private object WritablePartitionedFakeIterators extends IdentifierManager[WritablePartitionedIterator]() {}

case class SgxWritablePartitionedFakeIterator[K,V](@transient val delegate: WritablePartitionedIterator) extends WritablePartitionedIterator with Logging {

	// delegate lives inside enclave

	val id = scala.util.Random.nextLong

	WritablePartitionedFakeIterators.put(id, delegate)

	override def writeNext(writer: DiskBlockObjectWriter) = {
		if (SgxSettings.IS_DRIVER) {
			logDebug("writeNext DRIVER")
			delegate.writeNext(writer)
		}
		else if (SgxSettings.IS_WORKER) {
			logDebug("writeNext WORKER: " + writer)
			val cur = SgxFct.writablePartitionedIteratorGetNext[K,V,((Int,K),V)](this)
//			writer.write(cur._1._2, cur._2)
			writer.write(cur, new SgxFakePairIndicator())
		}
		else {
			logDebug("writeNext MISC")
			throw SgxFakeIteratorException(id)
		}
	}

	override def hasNext: Boolean = {
		if (SgxSettings.IS_DRIVER) {
			logDebug("hasNext DRIVER")
			delegate.hasNext()
		}
		else if (SgxSettings.IS_WORKER) {
			logDebug("hasNext WORKER")
			SgxFct.writablePartitionedIteratorHasNext(this)
		}
		else {
			logDebug("hasNext MISC")
			throw SgxFakeIteratorException(id)
		}
	}

	override def nextPartition() = {
		if (SgxSettings.IS_DRIVER) {
			logDebug("nextPartition DRIVER")
			delegate.nextPartition()
		}
		else if (SgxSettings.IS_WORKER) {
			logDebug("nextPartition WORKER")
			SgxFct.writablePartitionedIteratorNextPartition(this)
		}
		else {
			logDebug("nextPartition MISC")
			throw SgxFakeIteratorException(id)
		}
	}

	override def getNext[T]() = {
		if (SgxSettings.IS_DRIVER) {
			logDebug("getNext DRIVER")
			delegate.getNext[T]()
		}
		else if (SgxSettings.IS_WORKER) {
			logDebug("getNext WORKER")
			SgxFct.writablePartitionedIteratorGetNext[K,V,T](this)
		}
		else {
			logDebug("getNext MISC")
			throw SgxFakeIteratorException(id)
		}
	}

	def getIterator = WritablePartitionedFakeIterators.get(id)
}<|MERGE_RESOLUTION|>--- conflicted
+++ resolved
@@ -16,11 +16,7 @@
 
 case class SgxFakeIteratorException(id: Long) extends RuntimeException("A FakeIterator is just a placeholder and not supposed to be used. (" + id + ")") {}
 
-<<<<<<< HEAD
 private object FakeIterators extends IdentifierManager[Iterator[Any]]() {}
-=======
-private object FakeIterators extends IdentifierManager[Iterator[Any]]() { }
->>>>>>> fcc6fd1e
 
 case class SgxFakeIterator[T](@transient val delegate: Iterator[T]) extends Iterator[T] with SgxIterator[T] with SgxIteratorIdentifier[T] with Logging {
 
@@ -38,18 +34,13 @@
 
 	override def getIdentifier = this
 
-<<<<<<< HEAD
 	override def getIterator = {
 	  new Iterator[T] with Logging {
 	    val i = FakeIterators.remove[Iterator[T]](id)
 	    
 	    override def next = {
 	      val n = i.next()
-	  //					val l = list.map(n => n.decrypt[T])
-//					if (l.size > 0 && l.front.isInstanceOf[Pair[Any,Any]] && l.front.asInstanceOf[Pair[Any,Any]]._2.isInstanceOf[SgxFakePairIndicator]) {
-//					  l.map(c => c.asInstanceOf[Pair[Any,SgxFakePairIndicator]]._1.asInstanceOf[T])
-//					} else l
-	      val x= if (n != null && n.isInstanceOf[Pair[Any,Any]] && n.asInstanceOf[Pair[Any,Any]]._2.isInstanceOf[SgxFakePairIndicator]) {
+	      val x = if (n != null && n.isInstanceOf[Pair[Any,Any]] && n.asInstanceOf[Pair[Any,Any]]._2.isInstanceOf[SgxFakePairIndicator]) {
 	        n.asInstanceOf[Pair[Encrypted,SgxFakePairIndicator]]._1.decrypt[T]
 	      } else n
 	      logDebug("next: " + x)
@@ -59,9 +50,6 @@
 	    override def hasNext = i.hasNext
 	  }
 	}
-=======
-	override def getIterator = FakeIterators.remove[Iterator[T]](id)
->>>>>>> fcc6fd1e
 
 	override def toString = this.getClass.getSimpleName + "(id=" + id + ")"
 }
