--- conflicted
+++ resolved
@@ -6,20 +6,12 @@
 
 
 class GraphSuite extends FunSuite with LocalSparkContext {
-<<<<<<< HEAD
-//
-=======
 
->>>>>>> 1195987f
 //  test("graph partitioner") {
 //    sc = new SparkContext("local", "test")
 //    val vertices = sc.parallelize(Seq(Vertex(1, "one"), Vertex(2, "two")))
 //    val edges = sc.parallelize(Seq(Edge(1, 2, "onlyedge")))
-<<<<<<< HEAD
-//    var g = new Graph(vertices, edges)
-=======
 //    var g = Graph(vertices, edges)
->>>>>>> 1195987f
 //
 //    g = g.withPartitioner(4, 7)
 //    assert(g.numVertexPartitions === 4)
