--- conflicted
+++ resolved
@@ -130,11 +130,7 @@
         }
       }
     }
-<<<<<<< HEAD
-    new InterruptibleIterator(context, JavaConversions.mapAsScalaMap(map).iterator)
-=======
-    map.iterator
->>>>>>> 821cd78f
+    new InterruptibleIterator(context, map.iterator)
   }
 
   override def clearDependencies() {
