package org.apache.spark.sgx.iterator

import java.util.concurrent.{Executors, Callable, ExecutorCompletionService, Future}
import java.util.concurrent.{BlockingQueue, LinkedBlockingQueue}

import scala.collection.JavaConverters._

import scala.collection.mutable.ArrayBuffer

import org.apache.spark.internal.Logging
import org.apache.spark.sgx.Completor
import org.apache.spark.sgx.Encrypted
import org.apache.spark.sgx.SgxCommunicator
import org.apache.spark.sgx.SgxSettings
import org.apache.spark.sgx.shm.ShmCommunicationManager;
import org.apache.spark.sgx.shm.MappedDataBufferManager
import org.apache.spark.sgx.shm.MappedDataBuffer
import org.apache.spark.sgx.shm.MallocedMappedDataBuffer
import org.apache.spark.util.NextIterator
import org.apache.spark.deploy.SparkHadoopUtil
import java.io.IOException
import org.apache.hadoop.mapred.FileSplit
import org.apache.hadoop.mapred.lib.CombineFileSplit
import org.apache.spark.rdd.HadoopPartition
import org.apache.spark.Partition
import org.apache.spark.executor.InputMetrics
import java.text.SimpleDateFormat
import org.apache.spark.rdd.HadoopRDD
import java.util.Locale
import org.apache.hadoop.mapred.RecordReader
import org.apache.hadoop.mapred.LineRecordReader
import org.apache.spark.sgx.Serialization
import org.apache.spark.util.collection.WritablePartitionedIterator
import org.apache.spark.storage.DiskBlockObjectWriter
import org.apache.spark.sgx.shm.RingBuffConsumer


class Filler[T](consumer: SgxIteratorConsumer[T]) extends Callable[Unit] with Logging {
  
	def call(): Unit = {
<<<<<<< HEAD
		val num = SgxSettings.PREFETCH - consumer.objects.size
			logDebug("num is = " + num)
		if (num > 0) {
			logDebug("waiting for sendRecv to complete with num = " + num)
			val list = consumer.com.sendRecv[Queue[Encrypted]](new MsgIteratorReqNextN(num))
			logDebug("something has been received; list size = " + list.size)
=======
		val num = SgxSettings.PREFETCH //- consumer.objects.size
		if (num > 0) {
			val list = consumer.com.sendRecv[Encrypted](new MsgIteratorReqNextN(num)).decrypt[ArrayBuffer[T]]
			
>>>>>>> 853c0b4f
			if (list.size == 0) {
				consumer.close
			}
			else consumer.objects.addAll({
<<<<<<< HEAD
				if (SgxSettings.IS_ENCLAVE) {
					val l = list.map(n => n.decrypt[T])
//					if (l.size > 0 && l.front.isInstanceOf[Pair[Any,Any]] && l.front.asInstanceOf[Pair[Any,Any]]._2.isInstanceOf[SgxFakePairIndicator]) {
					logDebug("IS_ENCLAVE, before potentially throwing an exception")
					if (consumer.context == "" && l.size > 0 && l.front.isInstanceOf[Pair[Any,Any]] && l.front.asInstanceOf[Pair[Any,Any]]._2.isInstanceOf[SgxFakePairIndicator]) {
					  try{
					    new RuntimeException("moep")
					  } catch {
					    case e: Exception => logDebug("yyyy " + e.getMessage)
					  }
					  l.map(c => {
					    val y = c.asInstanceOf[Pair[Encrypted,SgxFakePairIndicator]]._1.decrypt[Pair[Pair[Any,Any],Any]]
					    (y._1._2,y._2).asInstanceOf[T]
					  })
					} else l
				}
				else list.map(n => n.asInstanceOf[T])
=======
        if (consumer.context == "" && list.size > 0 && list.head.isInstanceOf[Product2[Any,Any]] && list.head.asInstanceOf[Product2[Any,Any]]._2.isInstanceOf[SgxFakePairIndicator]) {				  
				  list.map(c => {
				    val y = c.asInstanceOf[Product2[Encrypted,SgxFakePairIndicator]]._1.decrypt[Product2[Product2[Any,Any],Any]]
				    (y._1._2,y._2).asInstanceOf[T]
				  })
				} else list
>>>>>>> 853c0b4f
			}.asJava)

		}
		logDebug("new objects: " + consumer.objects.size())
		consumer.Lock.synchronized {
			consumer.fillingFuture = null
		}
	}

	override def toString() = getClass.getSimpleName + "(consumer=" + consumer + ")"
}

class SgxIteratorConsumer[T](id: SgxIteratorProviderIdentifier[T], val context: String = "") extends Iterator[T] with Logging {

	logDebug(this + " connecting to: " + id)

	private var closed = false
	object Lock

	val com = id.connect()
	val objects = new LinkedBlockingQueue[T]()
	var fillingFuture : Future[Unit] = null
	fill()

	override def hasNext: Boolean = {
		fill()
		if (objects.size > 0) true
		else if (closed) false
		else {
			if (fillingFuture != null) fillingFuture.get
			objects.size > 0
		}
	}

	override def next: T = {
		// This assumes that a next object exist. The caller needs to ensure
		// this by preceeding this call with a call to hasNext()
		val n = objects.take
		fill()
		n
	}

	def fill(): Unit = {
	  if (objects.size <= SgxSettings.PREFETCH / 2) {
      Lock.synchronized {
        if (!closed && fillingFuture == null) {
          fillingFuture = Completor.submit(new Filler(this))
        }
      }
    }
	}

	def close() = {
		closed = true
		com.sendOne(MsgIteratorReqClose)
		com.close()
	}

	override def toString() = getClass.getSimpleName + "(id=" + id + ")"
}

class SgxShmIteratorConsumer[K,V](id: SgxShmIteratorProviderIdentifier[K,V], offset: Long, size: Int, theSplit: Partition, inputMetrics: InputMetrics, splitLength: Long, splitStart: Long, delimiter: Array[Byte]) extends NextIterator[(K,V)] with Logging {

  val buffer = new MallocedMappedDataBuffer(MappedDataBufferManager.get().startAddress() + offset, size)
  
  logDebug("Creating " + this)
  
  val com = id.connect()
  
  override def close() = {
    logDebug("xxx Sending instruction to close SgxShmIteratorConsumer")
    com.sendRecv[Unit](new SgxShmIteratorConsumerClose())
  }
  
  /* Code from HadoopRDD follows */
  
  val split = theSplit.asInstanceOf[HadoopPartition]
  private val existingBytesRead = inputMetrics.bytesRead
  
  private val getBytesReadCallback: Option[() => Long] = split.inputSplit.value match {
    case _: FileSplit | _: CombineFileSplit =>
      Some(SparkHadoopUtil.get.getFSBytesReadOnThreadCallback())
    case _ => None
  }
  
  private def updateBytesRead(): Unit = {
    getBytesReadCallback.foreach { getBytesRead =>
      inputMetrics.setBytesRead(existingBytesRead + getBytesRead())
    }
  }
  
  var reader: RecordReader[K, V] = new LineRecordReader(buffer, delimiter, splitLength, splitStart, new SgxShmIteratorConsumerFillBuffer(com)).asInstanceOf[RecordReader[K,V]]
  
  private val key: K = if (reader == null) null.asInstanceOf[K] else reader.createKey()
  private val value: V = if (reader == null) null.asInstanceOf[V] else reader.createValue()

  override def getNext(): (K, V) = {
    try {
      finished = !reader.next(key, value)
    } catch {
      case e: IOException =>
        logWarning(s"Skipped the rest content in the corrupted file: ${split.inputSplit}", e)
        finished = true
    }
    if (!finished) {
      inputMetrics.incRecordsRead(1)
    } else {
      reader.close
      reader = null
    }
    if (inputMetrics.recordsRead % SparkHadoopUtil.UPDATE_INPUT_METRICS_INTERVAL_RECORDS == 0) {
      updateBytesRead()
    }
    (key, value)
  }
	
	override def toString() = getClass.getSimpleName + "(offset=" + offset + ", size=" + size + ", buffer=" + buffer + ")"
}



class SgxWritablePartitionedIteratorConsumer[K,V](id: SgxWritablePartitionedIteratorProviderIdentifier[K,V], offset: Long, size: Int) extends WritablePartitionedIterator with Logging {
  
  private val buffer = new MallocedMappedDataBuffer(MappedDataBufferManager.get().startAddress() + offset, size)
  private val reader = new RingBuffConsumer(buffer, Serialization.serializer)
  private var partitionId = -1
  private var cur = null.asInstanceOf[SgxPair[K,V]]
  
  val com = id.connect()

  advanceToNext()
  
  logDebug("Creating " + this)

  def writeNext(writer: DiskBlockObjectWriter): Unit = {
    writer.write(cur.key, cur.value)
    if (!advanceToNext()) {
      if (SgxSettings.IS_ENCLAVE) com.sendOne(SgxShmIteratorConsumerClose)
      else MappedDataBufferManager.get().free(buffer)
    }
  }
  
  private def advanceToNext(): Boolean = {
    reader.read[Any]() match {
      case p: SgxPair[K,V] =>
        cur = p
        true
      case p: SgxPartition =>
        partitionId = p.id
        advanceToNext()
      case d: SgxDone =>
        cur = null
        false
    }
  }

  def hasNext(): Boolean = {
    cur != null
  }

  def nextPartition(): Int = partitionId

	override def toString() = getClass.getSimpleName + "(com=" + com + ")"
}<|MERGE_RESOLUTION|>--- conflicted
+++ resolved
@@ -38,49 +38,19 @@
 class Filler[T](consumer: SgxIteratorConsumer[T]) extends Callable[Unit] with Logging {
   
 	def call(): Unit = {
-<<<<<<< HEAD
-		val num = SgxSettings.PREFETCH - consumer.objects.size
-			logDebug("num is = " + num)
-		if (num > 0) {
-			logDebug("waiting for sendRecv to complete with num = " + num)
-			val list = consumer.com.sendRecv[Queue[Encrypted]](new MsgIteratorReqNextN(num))
-			logDebug("something has been received; list size = " + list.size)
-=======
-		val num = SgxSettings.PREFETCH //- consumer.objects.size
+		val num = SgxSettings.PREFETCH
 		if (num > 0) {
 			val list = consumer.com.sendRecv[Encrypted](new MsgIteratorReqNextN(num)).decrypt[ArrayBuffer[T]]
-			
->>>>>>> 853c0b4f
 			if (list.size == 0) {
 				consumer.close
 			}
 			else consumer.objects.addAll({
-<<<<<<< HEAD
-				if (SgxSettings.IS_ENCLAVE) {
-					val l = list.map(n => n.decrypt[T])
-//					if (l.size > 0 && l.front.isInstanceOf[Pair[Any,Any]] && l.front.asInstanceOf[Pair[Any,Any]]._2.isInstanceOf[SgxFakePairIndicator]) {
-					logDebug("IS_ENCLAVE, before potentially throwing an exception")
-					if (consumer.context == "" && l.size > 0 && l.front.isInstanceOf[Pair[Any,Any]] && l.front.asInstanceOf[Pair[Any,Any]]._2.isInstanceOf[SgxFakePairIndicator]) {
-					  try{
-					    new RuntimeException("moep")
-					  } catch {
-					    case e: Exception => logDebug("yyyy " + e.getMessage)
-					  }
-					  l.map(c => {
-					    val y = c.asInstanceOf[Pair[Encrypted,SgxFakePairIndicator]]._1.decrypt[Pair[Pair[Any,Any],Any]]
-					    (y._1._2,y._2).asInstanceOf[T]
-					  })
-					} else l
-				}
-				else list.map(n => n.asInstanceOf[T])
-=======
         if (consumer.context == "" && list.size > 0 && list.head.isInstanceOf[Product2[Any,Any]] && list.head.asInstanceOf[Product2[Any,Any]]._2.isInstanceOf[SgxFakePairIndicator]) {				  
 				  list.map(c => {
 				    val y = c.asInstanceOf[Product2[Encrypted,SgxFakePairIndicator]]._1.decrypt[Product2[Product2[Any,Any],Any]]
 				    (y._1._2,y._2).asInstanceOf[T]
 				  })
 				} else list
->>>>>>> 853c0b4f
 			}.asJava)
 
 		}
