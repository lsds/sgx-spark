--- conflicted
+++ resolved
@@ -74,16 +74,6 @@
   val NONE = new StorageLevel(false, false, false)
   val DISK_ONLY = new StorageLevel(true, false, false)
   val DISK_ONLY_2 = new StorageLevel(true, false, false, 2)
-<<<<<<< HEAD
-  val MEMORY_ONLY = new StorageLevel(false, true, false)
-  val MEMORY_ONLY_2 = new StorageLevel(false, true, false, 2)
-  val MEMORY_ONLY_DESER = new StorageLevel(false, true, true)
-  val MEMORY_ONLY_DESER_2 = new StorageLevel(false, true, true, 2)
-  val DISK_AND_MEMORY = new StorageLevel(true, true, false)
-  val DISK_AND_MEMORY_2 = new StorageLevel(true, true, false, 2)
-  val DISK_AND_MEMORY_DESER = new StorageLevel(true, true, true)
-  val DISK_AND_MEMORY_DESER_2 = new StorageLevel(true, true, true, 2)
-=======
   val MEMORY_ONLY = new StorageLevel(false, true, true)
   val MEMORY_ONLY_2 = new StorageLevel(false, true, true, 2)
   val MEMORY_ONLY_SER = new StorageLevel(false, true, false)
@@ -92,5 +82,4 @@
   val MEMORY_AND_DISK_2 = new StorageLevel(true, true, true, 2)
   val MEMORY_AND_DISK_SER = new StorageLevel(true, true, false)
   val MEMORY_AND_DISK_SER_2 = new StorageLevel(true, true, false, 2)
->>>>>>> b7ac8a98
 }