--- conflicted
+++ resolved
@@ -17,13 +17,7 @@
 
 package org.apache.spark.deploy.master
 
-<<<<<<< HEAD
 private[spark] object WorkerState extends Enumeration {
-=======
-private[spark] object WorkerState
-  extends Enumeration("ALIVE", "DEAD", "DECOMMISSIONED", "UNKNOWN") {
-
->>>>>>> 35e565ae
   type WorkerState = Value
 
   val ALIVE, DEAD, DECOMMISSIONED, UNKNOWN = Value
