/*
 * Licensed to the Apache Software Foundation (ASF) under one or more
 * contributor license agreements.  See the NOTICE file distributed with
 * this work for additional information regarding copyright ownership.
 * The ASF licenses this file to You under the Apache License, Version 2.0
 * (the "License"); you may not use this file except in compliance with
 * the License.  You may obtain a copy of the License at
 *
 *    http://www.apache.org/licenses/LICENSE-2.0
 *
 * Unless required by applicable law or agreed to in writing, software
 * distributed under the License is distributed on an "AS IS" BASIS,
 * WITHOUT WARRANTIES OR CONDITIONS OF ANY KIND, either express or implied.
 * See the License for the specific language governing permissions and
 * limitations under the License.
 */

// scalastyle:off println
package org.apache.spark.examples.mllib

import org.apache.spark.{SparkConf, SparkContext}
// $example on$
import org.apache.spark.mllib.clustering.{KMeans, KMeansModel}
import org.apache.spark.mllib.linalg.Vectors
// $example off$

import org.apache.spark.internal.Logging

object Foo extends Serializable {
	def bar(s: String) = s
}

object KMeansExample extends Logging {

  def main(args: Array[String]) {

    val conf = new SparkConf().setAppName("KMeansExample")
    val sc = new SparkContext(conf)

    // $example on$
    // Load and parse the data
    val data = sc.textFile(args(0))
    val parsedData = data.map(s => Vectors.dense(s.split(' ').map(_.toDouble))).cache()
    logDebug("kmeans 5: " + parsedData)

    // Cluster the data into two classes using KMeans
    val numClusters = 2
    val numIterations = 20
    val clusters = KMeans.train(parsedData, numClusters, numIterations)
    logDebug("kmeans 6: " + clusters.clusterCenters.mkString("[", ",", "]"))

    // Evaluate clustering by computing Within Set Sum of Squared Errors
    val WSSSE = clusters.computeCost(parsedData)
<<<<<<< HEAD
    logDebug("kmeans 7")
    println("Within Set Sum of Squared Errors = " + WSSSE)
=======
    println(s"Within Set Sum of Squared Errors = $WSSSE")
>>>>>>> 7fa3f47e

    // Save and load model
    clusters.save(sc, args(1))
    // val sameModel = KMeansModel.load(sc, "target/org/apache/spark/KMeansExample/KMeansModel")
    // $example off$

    sc.stop()
  }
}
// scalastyle:on println<|MERGE_RESOLUTION|>--- conflicted
+++ resolved
@@ -26,10 +26,6 @@
 
 import org.apache.spark.internal.Logging
 
-object Foo extends Serializable {
-	def bar(s: String) = s
-}
-
 object KMeansExample extends Logging {
 
   def main(args: Array[String]) {
@@ -41,22 +37,16 @@
     // Load and parse the data
     val data = sc.textFile(args(0))
     val parsedData = data.map(s => Vectors.dense(s.split(' ').map(_.toDouble))).cache()
-    logDebug("kmeans 5: " + parsedData)
 
     // Cluster the data into two classes using KMeans
     val numClusters = 2
     val numIterations = 20
     val clusters = KMeans.train(parsedData, numClusters, numIterations)
-    logDebug("kmeans 6: " + clusters.clusterCenters.mkString("[", ",", "]"))
+    logDebug("kmeans done: " + clusters.clusterCenters.mkString("[", ",", "]"))
 
     // Evaluate clustering by computing Within Set Sum of Squared Errors
     val WSSSE = clusters.computeCost(parsedData)
-<<<<<<< HEAD
-    logDebug("kmeans 7")
-    println("Within Set Sum of Squared Errors = " + WSSSE)
-=======
     println(s"Within Set Sum of Squared Errors = $WSSSE")
->>>>>>> 7fa3f47e
 
     // Save and load model
     clusters.save(sc, args(1))
